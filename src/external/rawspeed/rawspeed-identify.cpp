--- conflicted
+++ resolved
@@ -107,14 +107,11 @@
     __AFL_INIT();
 #endif
 
-<<<<<<< HEAD
+    fprintf(stderr, "Loading file: \"%s\"\n", argv[1]);
+
     #if defined (_WIN32)
     FileReader f((LPCWSTR)argv[1]);
     #else 
-=======
-    fprintf(stderr, "Loading file: \"%s\"\n", argv[1]);
-
->>>>>>> 198e925b
     FileReader f((char *) argv[1]);
     #endif //defined (_WIN32)
 
