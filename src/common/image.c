--- conflicted
+++ resolved
@@ -311,11 +311,7 @@
   }
   else
   { // scale to fit
-<<<<<<< HEAD
-    memset(img->mipf,0, 3*p_wd*p_ht*sizeof(float));
-=======
-    bzero(img->mipf, 4*p_wd*p_ht*sizeof(float));
->>>>>>> 6c7e3007
+    memset(img->mipf,0, 4*p_wd*p_ht*sizeof(float));
     const float scale = fmaxf(mip_wd/f_wd, mip_ht/f_ht);
     for(int j=0;j<p_ht && (int)(scale*j)<mip_ht;j++) for(int i=0;i<p_wd && (int)(scale*i) < mip_wd;i++)
     {
@@ -355,19 +351,8 @@
     dt_iop_clip_and_zoom_demosaic_half_size(img->mipf, (const uint16_t *)raw, &roi_out, &roi_in, p_wd, raw_wd, dt_image_flipped_filter(img));
   }
   else
-<<<<<<< HEAD
-  { // scale to fit
-    memset(img->mipf,0, 3*p_wd*p_ht*sizeof(float));
-    const float scale = fmaxf(raw_wd/f_wd, raw_ht/f_ht);
-    for(int j=0;j<p_ht && (int)(scale*j)<raw_ht;j++) for(int i=0;i<p_wd && (int)(scale*i) < raw_wd;i++)
-    {
-      const float *cam = raw + 3*((int)(scale*j)*raw_wd + (int)(scale*i));
-      for(int k=0;k<3;k++) img->mipf[3*(j*p_wd + i) + k] = cam[k];
-    }
-=======
   { // downsample
     dt_iop_clip_and_zoom(img->mipf, raw, &roi_out, &roi_in, p_wd, raw_wd);
->>>>>>> 6c7e3007
   }
 
   dt_image_release(img, DT_IMAGE_MIPF, 'w');
