/*
   This file is part of darktable,
   copyright (c) 2009--2013 johannes hanika.
   copyright (c) 2011 henrik andersson.
   copyright (c) 2012 tobias ellinghaus.

   darktable is free software: you can redistribute it and/or modify
   it under the terms of the GNU General Public License as published by
   the Free Software Foundation, either version 3 of the License, or
   (at your option) any later version.

   darktable is distributed in the hope that it will be useful,
   but WITHOUT ANY WARRANTY; without even the implied warranty of
   MERCHANTABILITY or FITNESS FOR A PARTICULAR PURPOSE.  See the
   GNU General Public License for more details.

   You should have received a copy of the GNU General Public License
   along with darktable.  If not, see <http://www.gnu.org/licenses/>.
 */

#define __STDC_FORMAT_MACROS

extern "C" {
#ifdef HAVE_CONFIG_H
#include "config.h"
#endif

#include <glib.h>
#include <sqlite3.h>
#include <sys/stat.h>
#include <sys/types.h>
#include <time.h>
#include <unistd.h>
#include <zlib.h>
}

#include <cassert>
#include <cmath>
#include <fstream>
#include <iostream>
#include <sstream>
#include <string>

#include <exiv2/easyaccess.hpp>
#include <exiv2/error.hpp>
#include <exiv2/exif.hpp>
#include <exiv2/image.hpp>
#include <exiv2/preview.hpp>
#include <exiv2/xmp.hpp>

#include <pugixml.hpp>

using namespace std;

extern "C" {
#include "common/colorlabels.h"
#include "common/darktable.h"
#include "common/debug.h"
#include "common/exif.h"
#include "common/image_cache.h"
#include "common/imageio.h"
#include "common/imageio_jpeg.h"
#include "common/metadata.h"
#include "common/tags.h"
#include "control/conf.h"
#include "develop/imageop.h"
}

static void _exif_import_tags(dt_image_t *img, Exiv2::XmpData::iterator &pos);

// this array should contain all XmpBag and XmpSeq keys used by dt
const char *dt_xmp_keys[]
    = { "Xmp.dc.subject", "Xmp.lr.hierarchicalSubject", "Xmp.darktable.colorlabels", "Xmp.darktable.history",
        "Xmp.darktable.history_modversion", "Xmp.darktable.history_enabled", "Xmp.darktable.history_end",
        "Xmp.darktable.history_operation", "Xmp.darktable.history_params", "Xmp.darktable.blendop_params",
        "Xmp.darktable.blendop_version", "Xmp.darktable.multi_priority", "Xmp.darktable.multi_name",
        "Xmp.darktable.xmp_version", "Xmp.darktable.raw_params", "Xmp.darktable.auto_presets_applied",
        "Xmp.darktable.mask_id", "Xmp.darktable.mask_type", "Xmp.darktable.mask_name",
        "Xmp.darktable.mask_version", "Xmp.darktable.mask", "Xmp.darktable.mask_nb", "Xmp.darktable.mask_src",
        "Xmp.dc.creator", "Xmp.dc.publisher", "Xmp.dc.title", "Xmp.dc.description", "Xmp.dc.rights" };

static const guint dt_xmp_keys_n = G_N_ELEMENTS(dt_xmp_keys); // the number of XmpBag XmpSeq keys that dt uses


/* a few helper functions inspired by
   https://projects.kde.org/projects/kde/kdegraphics/libs/libkexiv2/repository/revisions/master/entry/libkexiv2/kexiv2gps.cpp
   */

static double _gps_string_to_number(const gchar *input)
{
  double res = 0;
  gchar *s = g_strdup(input);
  gchar dir = toupper(s[strlen(s) - 1]);
  gchar **list = g_strsplit(s, ",", 0);
  if(list)
  {
    if(list[2] == NULL) // format DDD,MM.mm{N|S}
      res = g_ascii_strtoll(list[0], NULL, 10) + (g_ascii_strtod(list[1], NULL) / 60.0);
    else if(list[3] == NULL) // format DDD,MM,SS{N|S}
      res = g_ascii_strtoll(list[0], NULL, 10) + (g_ascii_strtoll(list[1], NULL, 10) / 60.0)
            + (g_ascii_strtoll(list[2], NULL, 10) / 3600.0);
    if(dir == 'S' || dir == 'W') res *= -1.0;
  }
  g_strfreev(list);
  g_free(s);
  return res;
}

static gboolean _gps_rationale_to_number(const double r0_1, const double r0_2, const double r1_1,
                                         const double r1_2, const double r2_1, const double r2_2, char sign,
                                         double *result)
{
  if(!result) return FALSE;
  double res = 0.0;
  // Latitude decoding from Exif.
  double num, den, min, sec;
  num = r0_1;
  den = r0_2;
  if(den == 0) return FALSE;
  res = num / den;

  num = r1_1;
  den = r1_2;
  if(den == 0) return FALSE;
  min = num / den;
  if(min != -1.0) res += min / 60.0;

  num = r2_1;
  den = r2_2;
  if(den == 0)
  {
    // be relaxed and accept 0/0 seconds. See #246077.
    if(num == 0)
      den = 1;
    else
      return FALSE;
  }
  sec = num / den;
  if(sec != -1.0) res += sec / 3600.0;

  if(sign == 'S' || sign == 'W') res *= -1.0;

  *result = res;
  return TRUE;
}

static gboolean _gps_elevation_to_number(const double r_1, const double r_2, char sign, double *result)
{
  if(!result) return FALSE;
  double res = 0.0;
  // Altitude decoding from Exif.
  const double num = r_1;
  const double den = r_2;
  if(den == 0) return FALSE;
  res = num / den;

  if(sign != '0') res *= -1.0;

  *result = res;
  return TRUE;
}

// inspired by ufraw_exiv2.cc:

static void dt_strlcpy_to_utf8(char *dest, size_t dest_max, Exiv2::ExifData::const_iterator &pos,
                               Exiv2::ExifData &exifData)
{
  std::string str = pos->print(&exifData);

  char *s = g_locale_to_utf8(str.c_str(), str.length(), NULL, NULL, NULL);
  if(s != NULL)
  {
    g_strlcpy(dest, s, dest_max);
    g_free(s);
  }
  else
  {
    g_strlcpy(dest, str.c_str(), dest_max);
  }
}

// function to remove known dt keys and subtrees from xmpdata, so not to append them twice
// this should work because dt first reads all known keys
static void dt_remove_known_keys(Exiv2::XmpData &xmp)
{
  xmp.sortByKey();
  for(unsigned int i = 0; i < dt_xmp_keys_n; i++)
  {
    Exiv2::XmpData::iterator pos = xmp.findKey(Exiv2::XmpKey(dt_xmp_keys[i]));

    while(pos != xmp.end())
    {
      std::string key = pos->key();
      const char *ckey = key.c_str();
      size_t len = key.size();
      // stop iterating once the key no longer matches what we are trying to delete. this assumes sorted input
      if(!(g_str_has_prefix(ckey, dt_xmp_keys[i]) && (ckey[len] == '[' || ckey[len] == '\0')))
        break;
      pos = xmp.erase(pos);
    }
  }
}

static void dt_remove_exif_keys(Exiv2::ExifData &exif, const char *keys[], unsigned int n_keys)
{
  for(unsigned int i = 0; i < n_keys; i++)
  {
    try
    {
      Exiv2::ExifData::iterator pos;
      while((pos = exif.findKey(Exiv2::ExifKey(keys[i]))) != exif.end())
        exif.erase(pos);
    }
    catch(Exiv2::AnyError &e)
    {
      // the only exception we may get is "invalid" tag, which is not
      // important enough to either stop the function, or even display
      // a message (it's probably the tag is not implemented in the
      // exiv2 version used)
    }
  }
}

static bool dt_exif_read_xmp_tag(Exiv2::XmpData &xmpData, Exiv2::XmpData::iterator *pos, string key)
{
  try
  {
    return (*pos = xmpData.findKey(Exiv2::XmpKey(key))) != xmpData.end() && (*pos)->size();
  }
  catch(Exiv2::AnyError &e)
  {
    std::string s(e.what());
    std::cerr << "[exiv2] " << s << std::endl;
    return false;
  }
}
#define FIND_XMP_TAG(key) dt_exif_read_xmp_tag(xmpData, &pos, key)


// FIXME: according to http://www.exiv2.org/doc/classExiv2_1_1Metadatum.html#63c2b87249ba96679c29e01218169124
// there is no need to pass xmpData
// version = -1 -> version ignored
static bool dt_exif_read_xmp_data(dt_image_t *img, Exiv2::XmpData &xmpData, int version,
                                  bool use_default_rating)
{
  try
  {
    Exiv2::XmpData::iterator pos;

    // older darktable version did not write this data correctly:
    // the reasoning behind strdup'ing all the strings before passing it to sqlite3 is, that
    // they are somehow corrupt after the call to sqlite3_prepare_v2() -- don't ask me
    // why for they don't get passed to that function.
    if(version == -1 || version > 0)
    {
      if(FIND_XMP_TAG("Xmp.dc.rights"))
      {
        // rights
        char *rights = strdup(pos->toString().c_str());
        char *adr = rights;
        if(strncmp(rights, "lang=", 5) == 0)
        {
          rights = strchr(rights, ' ');
          if(rights != NULL) rights++;
        }
        dt_metadata_set(img->id, "Xmp.dc.rights", rights);
        free(adr);
      }
      if(FIND_XMP_TAG("Xmp.dc.description"))
      {
        // description
        char *description = strdup(pos->toString().c_str());
        char *adr = description;
        if(strncmp(description, "lang=", 5) == 0)
        {
          description = strchr(description, ' ');
          if(description != NULL) description++;
        }
        dt_metadata_set(img->id, "Xmp.dc.description", description);
        free(adr);
      }
      if(FIND_XMP_TAG("Xmp.dc.title"))
      {
        // title
        char *title = strdup(pos->toString().c_str());
        char *adr = title;
        if(strncmp(title, "lang=", 5) == 0)
        {
          title = strchr(title, ' ');
          if(title != NULL) title++;
        }
        dt_metadata_set(img->id, "Xmp.dc.title", title);
        free(adr);
      }
      if(FIND_XMP_TAG("Xmp.dc.creator"))
      {
        // creator
        char *creator = strdup(pos->toString().c_str());
        char *adr = creator;
        if(strncmp(creator, "lang=", 5) == 0)
        {
          creator = strchr(creator, ' ');
          if(creator != NULL) creator++;
        }
        dt_metadata_set(img->id, "Xmp.dc.creator", creator);
        free(adr);
      }
      if(FIND_XMP_TAG("Xmp.dc.publisher"))
      {
        // publisher
        char *publisher = strdup(pos->toString().c_str());
        char *adr = publisher;
        if(strncmp(publisher, "lang=", 5) == 0)
        {
          publisher = strchr(publisher, ' ');
          if(publisher != NULL) publisher++;
        }
        dt_metadata_set(img->id, "Xmp.dc.publisher", publisher);
        free(adr);
      }
    }

    if(FIND_XMP_TAG("Xmp.xmp.Rating"))
    {
      int stars = pos->toLong();
      if(use_default_rating && stars == 0) stars = dt_conf_get_int("ui_last/import_initial_rating");

      stars = (stars == -1) ? 6 : stars;
      img->flags = (img->flags & ~0x7) | (0x7 & stars);
    }

    if(FIND_XMP_TAG("Xmp.xmp.Label"))
    {
      std::string label = pos->toString();
      if(label == "Red") // Is it really called like that in XMP files?
        dt_colorlabels_set_label(img->id, 0);
      else if(label == "Yellow") // Is it really called like that in XMP files?
        dt_colorlabels_set_label(img->id, 1);
      else if(label == "Green")
        dt_colorlabels_set_label(img->id, 2);
      else if(label == "Blue") // Is it really called like that in XMP files?
        dt_colorlabels_set_label(img->id, 3);
      else if(label == "Purple") // Is it really called like that in XMP files?
        dt_colorlabels_set_label(img->id, 4);
    }
    if(FIND_XMP_TAG("Xmp.darktable.colorlabels"))
    {
      // TODO: store these in dc:subject or xmp:Label?
      // color labels
      const int cnt = pos->count();
      dt_colorlabels_remove_labels(img->id);
      for(int i = 0; i < cnt; i++)
      {
        dt_colorlabels_set_label(img->id, pos->toLong(i));
      }
    }

    if(FIND_XMP_TAG("Xmp.lr.hierarchicalSubject"))
      _exif_import_tags(img, pos);
    else if(FIND_XMP_TAG("Xmp.dc.subject"))
      _exif_import_tags(img, pos);

    /* read gps location */
    if(FIND_XMP_TAG("Xmp.exif.GPSLatitude"))
    {
      img->latitude = _gps_string_to_number(pos->toString().c_str());
    }

    if(FIND_XMP_TAG("Xmp.exif.GPSLongitude"))
    {
      img->longitude = _gps_string_to_number(pos->toString().c_str());
    }

    if(FIND_XMP_TAG("Xmp.exif.GPSAltitude"))
    {
      Exiv2::XmpData::const_iterator ref = xmpData.findKey(Exiv2::XmpKey("Xmp.exif.GPSAltitudeRef"));
      if(ref != xmpData.end() && ref->size())
      {
        std::string sign_str = ref->toString();
        const char *sign = sign_str.c_str();
        double elevation = 0.0;
        if(_gps_elevation_to_number(pos->toRational(0).first, pos->toRational(0).second, sign[0], &elevation))
          img->elevation = elevation;
      }
    }

    /* read lens type from Xmp.exifEX.LensModel */
    if(FIND_XMP_TAG("Xmp.exifEX.LensModel"))
    {
      // lens model
      char *lens = strdup(pos->toString().c_str());
      char *adr =  lens;
      if(strncmp(lens, "lang=", 5) == 0)
      {
        lens = strchr(lens, ' ');
        if(lens != NULL) lens++;
      }
      // no need to do any Unicode<->locale conversion, the field is specified as ASCII
      g_strlcpy(img->exif_lens, lens, sizeof(img->exif_lens));
      free(adr);
    }

    return true;
  }
  catch(Exiv2::AnyError &e)
  {
    std::string s(e.what());
    std::cerr << "[exiv2] " << img->filename << ": " << s << std::endl;
    return false;
  }
}

static bool dt_exif_read_iptc_tag(Exiv2::IptcData &iptcData, Exiv2::IptcData::const_iterator *pos, string key)
{
  try
  {
    return (*pos = iptcData.findKey(Exiv2::IptcKey(key))) != iptcData.end() && (*pos)->size();
  }
  catch(Exiv2::AnyError &e)
  {
    std::string s(e.what());
    std::cerr << "[exiv2] " << s << std::endl;
    return false;
  }
}
#define FIND_IPTC_TAG(key) dt_exif_read_iptc_tag(iptcData, &pos, key)


// FIXME: according to http://www.exiv2.org/doc/classExiv2_1_1Metadatum.html#63c2b87249ba96679c29e01218169124
// there is no need to pass iptcData
static bool dt_exif_read_iptc_data(dt_image_t *img, Exiv2::IptcData &iptcData)
{
  try
  {
    Exiv2::IptcData::const_iterator pos;
    iptcData.sortByKey(); // this helps to quickly find all Iptc.Application2.Keywords

    if((pos = iptcData.findKey(Exiv2::IptcKey("Iptc.Application2.Keywords"))) != iptcData.end())
    {
      while(pos != iptcData.end())
      {
        std::string key = pos->key();
        if(g_strcmp0(key.c_str(), "Iptc.Application2.Keywords")) break;
        std::string str = pos->print();
        char *tag = dt_util_foo_to_utf8(str.c_str());
        guint tagid = 0;
        dt_tag_new(tag, &tagid);
        dt_tag_attach(tagid, img->id);
        g_free(tag);
        ++pos;
      }
    }
    if(FIND_IPTC_TAG("Iptc.Application2.Caption"))
    {
      std::string str = pos->print(/*&iptcData*/);
      dt_metadata_set(img->id, "Xmp.dc.description", str.c_str());
    }
    if(FIND_IPTC_TAG("Iptc.Application2.Copyright"))
    {
      std::string str = pos->print(/*&iptcData*/);
      dt_metadata_set(img->id, "Xmp.dc.rights", str.c_str());
    }
    if(FIND_IPTC_TAG("Iptc.Application2.Writer"))
    {
      std::string str = pos->print(/*&iptcData*/);
      dt_metadata_set(img->id, "Xmp.dc.creator", str.c_str());
    }
    else if(FIND_IPTC_TAG("Iptc.Application2.Contact"))
    {
      std::string str = pos->print(/*&iptcData*/);
      dt_metadata_set(img->id, "Xmp.dc.creator", str.c_str());
    }

    return true;
  }
  catch(Exiv2::AnyError &e)
  {
    std::string s(e.what());
    std::cerr << "[exiv2] " << img->filename << ": " << s << std::endl;
    return false;
  }
}

static bool dt_exif_read_exif_tag(Exiv2::ExifData &exifData, Exiv2::ExifData::const_iterator *pos, string key)
{
  try
  {
    return (*pos = exifData.findKey(Exiv2::ExifKey(key))) != exifData.end() && (*pos)->size();
  }
  catch(Exiv2::AnyError &e)
  {
    std::string s(e.what());
    std::cerr << "[exiv2] " << s << std::endl;
    return false;
  }
}
#define FIND_EXIF_TAG(key) dt_exif_read_exif_tag(exifData, &pos, key)

static bool dt_exif_read_exif_data(dt_image_t *img, Exiv2::ExifData &exifData)
{
  try
  {
    /* List of tag names taken from exiv2's printSummary() in actions.cpp */
    Exiv2::ExifData::const_iterator pos;

    // look for maker & model first so we can use that info later
    if(FIND_EXIF_TAG("Exif.Image.Make"))
    {
      dt_strlcpy_to_utf8(img->exif_maker, sizeof(img->exif_maker), pos, exifData);
    }
    else if(FIND_EXIF_TAG("Exif.PanasonicRaw.Make"))
    {
      dt_strlcpy_to_utf8(img->exif_maker, sizeof(img->exif_maker), pos, exifData);
    }

    for(char *c = img->exif_maker + sizeof(img->exif_maker) - 1; c > img->exif_maker; c--)
      if(*c != ' ' && *c != '\0')
      {
        *(c + 1) = '\0';
        break;
      }

    if(FIND_EXIF_TAG("Exif.Image.Model"))
    {
      dt_strlcpy_to_utf8(img->exif_model, sizeof(img->exif_model), pos, exifData);
    }
    else if(FIND_EXIF_TAG("Exif.PanasonicRaw.Model"))
    {
      dt_strlcpy_to_utf8(img->exif_model, sizeof(img->exif_model), pos, exifData);
    }

    for(char *c = img->exif_model + sizeof(img->exif_model) - 1; c > img->exif_model; c--)
      if(*c != ' ' && *c != '\0')
      {
        *(c + 1) = '\0';
        break;
      }

    // Make sure we copy the exif make and model to the correct place if needed
    dt_image_refresh_makermodel(img);

    /* Read shutter time */
    if(FIND_EXIF_TAG("Exif.Photo.ExposureTime"))
    {
      // dt_strlcpy_to_utf8(uf->conf->shutterText, max_name, pos, exifData);
      img->exif_exposure = pos->toFloat();
    }
    else if(FIND_EXIF_TAG("Exif.Photo.ShutterSpeedValue"))
    {
      // uf_strlcpy_to_utf8(uf->conf->shutterText, max_name, pos, exifData);
      img->exif_exposure = 1.0 / pos->toFloat();
    }
    /* Read aperture */
    if(FIND_EXIF_TAG("Exif.Photo.FNumber"))
    {
      img->exif_aperture = pos->toFloat();
    }
    else if(FIND_EXIF_TAG("Exif.Photo.ApertureValue"))
    {
      img->exif_aperture = pos->toFloat();
    }

    /* Read ISO speed - Nikon happens to return a pair for Lo and Hi modes */
    if((pos = Exiv2::isoSpeed(exifData)) != exifData.end() && pos->size())
    {
      // if standard exif iso tag, use the old way of interpreting the return value to be more regression-save
      if(strcmp(pos->key().c_str(), "Exif.Photo.ISOSpeedRatings") == 0)
      {
        int isofield = pos->count() > 1 ? 1 : 0;
        img->exif_iso = pos->toFloat(isofield);
      }
      else
      {
        std::string str = pos->print();
        img->exif_iso = (float)std::atof(str.c_str());
      }
    }
    // some newer cameras support iso settings that exceed the 16 bit of exif's ISOSpeedRatings
    if(img->exif_iso == 65535 || img->exif_iso == 0)
    {
      if(FIND_EXIF_TAG("Exif.PentaxDng.ISO") || FIND_EXIF_TAG("Exif.Pentax.ISO"))
      {
        std::string str = pos->print();
        img->exif_iso = (float)std::atof(str.c_str());
      }
      else if((!g_strcmp0(img->exif_maker, "SONY") || !g_strcmp0(img->exif_maker, "Canon"))
        && FIND_EXIF_TAG("Exif.Photo.RecommendedExposureIndex"))
      {
        img->exif_iso = pos->toFloat();
      }
    }

    /* Read focal length  */
    if((pos = Exiv2::focalLength(exifData)) != exifData.end() && pos->size())
    {
      // This works around a bug in exiv2 the developers refuse to fix
      // For details see http://dev.exiv2.org/issues/1083
      if (pos->key() == "Exif.Canon.FocalLength" && pos->count() == 4)
        img->exif_focal_length = pos->toFloat(1);
      else
        img->exif_focal_length = pos->toFloat();
    }

    /* Read focal length in 35mm if available and try to calculate crop factor */
    if(FIND_EXIF_TAG("Exif.Photo.FocalLengthIn35mmFilm"))
    {
      const float focal_length_35mm = pos->toFloat();
      if(focal_length_35mm > 0.0f && img->exif_focal_length > 0.0f)
        img->exif_crop = focal_length_35mm / img->exif_focal_length;
      else
        img->exif_crop = 1.0f;
    }

    if(FIND_EXIF_TAG("Exif.NikonLd2.FocusDistance"))
    {
      float value = pos->toFloat();
      img->exif_focus_distance = (0.01 * pow(10, value / 40));
    }
    else if(FIND_EXIF_TAG("Exif.NikonLd3.FocusDistance"))
    {
      float value = pos->toFloat();
      img->exif_focus_distance = (0.01 * pow(10, value / 40));
    }
    else if(FIND_EXIF_TAG("Exif.OlympusFi.FocusDistance"))
    {
      /* the distance is stored as a rational (fraction). according to
       * http://www.dpreview.com/forums/thread/1173960?page=4
       * some Olympus cameras have a wrong denominator of 10 in there while the nominator is always in mm.
       * thus we ignore the denominator
       * and divide with 1000.
       * "I've checked a number of E-1 and E-300 images, and I agree that the FocusDistance looks like it is
       * in mm for the E-1. However,
       * it looks more like cm for the E-300.
       * For both cameras, this value is stored as a rational. With the E-1, the denominator is always 1,
       * while for the E-300 it is 10.
       * Therefore, it looks like the numerator in both cases is in mm (which makes a bit of sense, in an odd
       * sort of way). So I think
       * what I will do in ExifTool is to take the numerator and divide by 1000 to display the focus distance
       * in meters."
       *   -- Boardhead, dpreview forums in 2005
       */
      int nominator = pos->toRational(0).first;
      img->exif_focus_distance = fmax(0.0, (0.001 * nominator));
    }
    else if(Exiv2::testVersion(0,25,0) && FIND_EXIF_TAG("Exif.CanonFi.FocusDistanceUpper"))
    {
      float FocusDistanceUpper = pos->toFloat();
      if(FocusDistanceUpper <= 0.0f || FocusDistanceUpper >= 0xffff)
      {
        img->exif_focus_distance = 0.0f;
      }
      else if(FIND_EXIF_TAG("Exif.CanonFi.FocusDistanceLower"))
      {
        float FocusDistanceLower = pos->toFloat();
        img->exif_focus_distance = (FocusDistanceLower + FocusDistanceUpper) / 200;
      }
    }
    else if((pos = Exiv2::subjectDistance(exifData)) != exifData.end() && pos->size())
    {
      img->exif_focus_distance = pos->toFloat();
    }
    /** read image orientation */
    if(FIND_EXIF_TAG("Exif.Image.Orientation"))
    {
      img->orientation = dt_image_orientation_to_flip_bits(pos->toLong());
    }
    else if(FIND_EXIF_TAG("Exif.PanasonicRaw.Orientation"))
    {
      img->orientation = dt_image_orientation_to_flip_bits(pos->toLong());
    }

    /* read gps location */
    if(FIND_EXIF_TAG("Exif.GPSInfo.GPSLatitude"))
    {
      Exiv2::ExifData::const_iterator ref = exifData.findKey(Exiv2::ExifKey("Exif.GPSInfo.GPSLatitudeRef"));
      if(ref != exifData.end() && ref->size())
      {
        std::string sign_str = ref->toString();
        const char *sign = sign_str.c_str();
        double latitude = 0.0;
        if(_gps_rationale_to_number(pos->toRational(0).first, pos->toRational(0).second,
                                    pos->toRational(1).first, pos->toRational(1).second,
                                    pos->toRational(2).first, pos->toRational(2).second, sign[0], &latitude))
          img->latitude = latitude;
      }
    }

    if(FIND_EXIF_TAG("Exif.GPSInfo.GPSLongitude"))
    {
      Exiv2::ExifData::const_iterator ref = exifData.findKey(Exiv2::ExifKey("Exif.GPSInfo.GPSLongitudeRef"));
      if(ref != exifData.end() && ref->size())
      {
        std::string sign_str = ref->toString();
        const char *sign = sign_str.c_str();
        double longitude = 0.0;
        if(_gps_rationale_to_number(pos->toRational(0).first, pos->toRational(0).second,
                                    pos->toRational(1).first, pos->toRational(1).second,
                                    pos->toRational(2).first, pos->toRational(2).second, sign[0], &longitude))
          img->longitude = longitude;
      }
    }

    if(FIND_EXIF_TAG("Exif.GPSInfo.GPSAltitude"))
    {
      Exiv2::ExifData::const_iterator ref = exifData.findKey(Exiv2::ExifKey("Exif.GPSInfo.GPSAltitudeRef"));
      if(ref != exifData.end() && ref->size())
      {
        std::string sign_str = ref->toString();
        const char *sign = sign_str.c_str();
        double elevation = 0.0;
        if(_gps_elevation_to_number(pos->toRational(0).first, pos->toRational(0).second, sign[0], &elevation))
          img->elevation = elevation;
      }
    }

    /* Read lens name */
    if((FIND_EXIF_TAG("Exif.CanonCs.LensType") && pos->print(&exifData) != "(0)"
        && pos->print(&exifData) != "(65535)")
       || FIND_EXIF_TAG("Exif.Canon.0x0095"))
    {
      dt_strlcpy_to_utf8(img->exif_lens, sizeof(img->exif_lens), pos, exifData);
    }
    else if(Exiv2::testVersion(0,25,0) && FIND_EXIF_TAG("Exif.PentaxDng.LensType"))
    {
      dt_strlcpy_to_utf8(img->exif_lens, sizeof(img->exif_lens), pos, exifData);
    }
    else if(FIND_EXIF_TAG("Exif.Panasonic.LensType"))
    {
      dt_strlcpy_to_utf8(img->exif_lens, sizeof(img->exif_lens), pos, exifData);
    }
    else if(FIND_EXIF_TAG("Exif.OlympusEq.LensType"))
    {
      /* For every Olympus camera Exif.OlympusEq.LensType is present. */
      dt_strlcpy_to_utf8(img->exif_lens, sizeof(img->exif_lens), pos, exifData);

      /* We have to check if Exif.OlympusEq.LensType has been translated by
       * exiv2. If it hasn't, fall back to Exif.OlympusEq.LensModel. */
      std::string lens(img->exif_lens);
      if(std::string::npos == lens.find_first_not_of(" 1234567890"))
      {
        /* Exif.OlympusEq.LensType contains only digits and spaces.
         * This means that exiv2 couldn't convert it to human readable
         * form. */
        if(FIND_EXIF_TAG("Exif.OlympusEq.LensModel"))
        {
          dt_strlcpy_to_utf8(img->exif_lens, sizeof(img->exif_lens), pos, exifData);
        }
        /* Just in case Exif.OlympusEq.LensModel hasn't been found */
        else if(FIND_EXIF_TAG("Exif.Photo.LensModel"))
        {
          dt_strlcpy_to_utf8(img->exif_lens, sizeof(img->exif_lens), pos, exifData);
        }
        fprintf(stderr, "[exif] Warning: lens \"%s\" unknown as \"%s\"\n", img->exif_lens, lens.c_str());
      }
    }
    else if((pos = Exiv2::lensName(exifData)) != exifData.end() && pos->size())
    {
      dt_strlcpy_to_utf8(img->exif_lens, sizeof(img->exif_lens), pos, exifData);
    }
    else if(FIND_EXIF_TAG("Exif.Photo.LensModel"))
    {
      dt_strlcpy_to_utf8(img->exif_lens, sizeof(img->exif_lens), pos, exifData);
    }

#if 0
    /* Read flash mode */
    if ( (pos=exifData.findKey(Exiv2::ExifKey("Exif.Photo.Flash")))
         != exifData.end() && pos->size())
    {
      uf_strlcpy_to_utf8(uf->conf->flashText, max_name, pos, exifData);
    }
    /* Read White Balance Setting */
    if ( (pos=exifData.findKey(Exiv2::ExifKey("Exif.Photo.WhiteBalance")))
         != exifData.end() && pos->size())
    {
      uf_strlcpy_to_utf8(uf->conf->whiteBalanceText, max_name, pos, exifData);
    }
#endif

    if(FIND_EXIF_TAG("Exif.Image.DateTimeOriginal"))
    {
      dt_strlcpy_to_utf8(img->exif_datetime_taken, 20, pos, exifData);
    }
    else if(FIND_EXIF_TAG("Exif.Photo.DateTimeOriginal"))
    {
      dt_strlcpy_to_utf8(img->exif_datetime_taken, 20, pos, exifData);
    }

    if(FIND_EXIF_TAG("Exif.Image.Artist"))
    {
      std::string str = pos->print(&exifData);
      dt_metadata_set(img->id, "Xmp.dc.creator", str.c_str());
    }
    else if(FIND_EXIF_TAG("Exif.Canon.OwnerName"))
    {
      std::string str = pos->print(&exifData);
      dt_metadata_set(img->id, "Xmp.dc.creator", str.c_str());
    }

    // FIXME: Should the UserComment go into the description? Or do we need an extra field for this?
    if(FIND_EXIF_TAG("Exif.Photo.UserComment"))
    {
      std::string str = pos->print(&exifData);
      dt_metadata_set(img->id, "Xmp.dc.description", str.c_str());
    }

    if(FIND_EXIF_TAG("Exif.Image.Copyright"))
    {
      std::string str = pos->print(&exifData);
      dt_metadata_set(img->id, "Xmp.dc.rights", str.c_str());
    }

    if(FIND_EXIF_TAG("Exif.Image.Rating"))
    {
      int stars = pos->toLong();
      if(stars == 0)
      {
        stars = dt_conf_get_int("ui_last/import_initial_rating");
      }
      else
      {
        stars = (stars == -1) ? 6 : stars;
      }
      img->flags = (img->flags & ~0x7) | (0x7 & stars);
    }
    else if(FIND_EXIF_TAG("Exif.Image.RatingPercent"))
    {
      int stars = pos->toLong() * 5. / 100;
      if(stars == 0)
      {
        stars = dt_conf_get_int("ui_last/import_initial_rating");
      }
      else
      {
        stars = (stars == -1) ? 6 : stars;
      }
      img->flags = (img->flags & ~0x7) | (0x7 & stars);
    }

    // read embedded color matrix as used in DNGs
    {
      int is_1_65 = -1, is_2_65 = -1; // -1: not found, 0: some random type, 1: D65
      if(FIND_EXIF_TAG("Exif.Image.CalibrationIlluminant1"))
      {
        is_1_65 = (pos->toLong() == 21) ? 1 : 0;
      }
      if(FIND_EXIF_TAG("Exif.Image.CalibrationIlluminant2"))
      {
        is_2_65 = (pos->toLong() == 21) ? 1 : 0;
      }

      // use the d65 (type == 21) matrix if we found it, otherwise use whatever we got
      Exiv2::ExifData::const_iterator cm1_pos = exifData.findKey(Exiv2::ExifKey("Exif.Image.ColorMatrix1"));
      Exiv2::ExifData::const_iterator cm2_pos = exifData.findKey(Exiv2::ExifKey("Exif.Image.ColorMatrix2"));
      if(is_1_65 == 1 && cm1_pos != exifData.end() && cm1_pos->count() == 9 && cm1_pos->size())
        for(int i = 0; i < 9; i++) img->d65_color_matrix[i] = cm1_pos->toFloat(i);
      else if(is_2_65 == 1 && cm2_pos != exifData.end() && cm2_pos->count() == 9 && cm2_pos->size())
        for(int i = 0; i < 9; i++) img->d65_color_matrix[i] = cm2_pos->toFloat(i);
      else if(cm1_pos != exifData.end() && cm1_pos->count() == 9 && cm1_pos->size())
        for(int i = 0; i < 9; i++) img->d65_color_matrix[i] = cm1_pos->toFloat(i);
      else if(cm2_pos != exifData.end() && cm2_pos->count() == 9 && cm2_pos->size())
        for(int i = 0; i < 9; i++) img->d65_color_matrix[i] = cm2_pos->toFloat(i);
    }

    // some files have the colorspace explicitly set. try to read that.
    // is_ldr -> none
    // 0x01   -> sRGB
    // 0x02   -> AdobeRGB
    // 0xffff -> Uncalibrated
    //          + Exif.Iop.InteroperabilityIndex of 'R03' -> AdobeRGB
    //          + Exif.Iop.InteroperabilityIndex of 'R98' -> sRGB
    if(dt_image_is_ldr(img) && FIND_EXIF_TAG("Exif.Photo.ColorSpace"))
    {
      int colorspace = pos->toLong();
      if(colorspace == 0x01)
        img->colorspace = DT_IMAGE_COLORSPACE_SRGB;
      else if(colorspace == 0x02)
        img->colorspace = DT_IMAGE_COLORSPACE_ADOBE_RGB;
      else if(colorspace == 0xffff)
      {
        if(FIND_EXIF_TAG("Exif.Iop.InteroperabilityIndex"))
        {
          std::string interop_index = pos->toString();
          if(interop_index == "R03")
            img->colorspace = DT_IMAGE_COLORSPACE_ADOBE_RGB;
          else if(interop_index == "R98")
            img->colorspace = DT_IMAGE_COLORSPACE_SRGB;
        }
      }
    }

#if EXIV2_MINOR_VERSION < 23
    // workaround for an exiv2 bug writing random garbage into exif_lens for this camera:
    // http://dev.exiv2.org/issues/779
    if(!strcmp(img->exif_model, "DMC-GH2")) snprintf(img->exif_lens, sizeof(img->exif_lens), "(unknown)");
#endif

    // Improve lens detection for Sony SAL lenses.
    if(FIND_EXIF_TAG("Exif.Sony2.LensID") && pos->toLong() != 65535 && pos->print().find('|') == std::string::npos)
    {
      dt_strlcpy_to_utf8(img->exif_lens, sizeof(img->exif_lens), pos, exifData);
    }
    // Workaround for an issue on newer Sony NEX cams.
    // The default EXIF field is not used by Sony to store lens data
    // http://dev.exiv2.org/issues/883
    // http://darktable.org/redmine/issues/8813
    // FIXME: This is still a workaround
    else if((!strncmp(img->exif_model, "NEX", 3)) || (!strncmp(img->exif_model, "ILCE", 4)))
    {
      snprintf(img->exif_lens, sizeof(img->exif_lens), "(unknown)");
      if(FIND_EXIF_TAG("Exif.Photo.LensModel"))
      {
        std::string str = pos->print(&exifData);
        snprintf(img->exif_lens, sizeof(img->exif_lens), "%s", str.c_str());
      }
    };

    img->exif_inited = 1;
    return true;
  }
  catch(Exiv2::AnyError &e)
  {
    std::string s(e.what());
    std::cerr << "[exiv2] " << img->filename << ": " << s << std::endl;
    return false;
  }
}

static void dt_exif_apply_global_overwrites(dt_image_t *img)
{
  if(dt_conf_get_bool("ui_last/import_apply_metadata") == TRUE)
  {
    char *str;

    str = dt_conf_get_string("ui_last/import_last_creator");
    if(str != NULL && str[0] != '\0') dt_metadata_set(img->id, "Xmp.dc.creator", str);
    g_free(str);

    str = dt_conf_get_string("ui_last/import_last_rights");
    if(str != NULL && str[0] != '\0') dt_metadata_set(img->id, "Xmp.dc.rights", str);
    g_free(str);

    str = dt_conf_get_string("ui_last/import_last_publisher");
    if(str != NULL && str[0] != '\0') dt_metadata_set(img->id, "Xmp.dc.publisher", str);
    g_free(str);

    str = dt_conf_get_string("ui_last/import_last_tags");
    if(str != NULL && str[0] != '\0') dt_tag_attach_string_list(str, img->id);
    g_free(str);
  }
}

/**
 * Get the largest possible thumbnail from the image
 */
int dt_exif_get_thumbnail(const char *path, uint8_t **buffer, size_t *size, char **mime_type)
{
  try
  {
    std::unique_ptr<Exiv2::Image> image(Exiv2::ImageFactory::open(path));
    assert(image.get() != 0);
    image->readMetadata();

    // Get a list of preview images available in the image. The list is sorted
    // by the preview image pixel size, starting with the smallest preview.
    Exiv2::PreviewManager loader(*image);
    Exiv2::PreviewPropertiesList list = loader.getPreviewProperties();
    if(list.empty())
    {
      std::cerr << "[exiv2] couldn't find thumbnail for " << path << std::endl;
      return 1;
    }

    // Select the largest one
    // FIXME: We could probably select a smaller thumbnail to match the mip size
    //        we actually want to create. Is it really much faster though?
    Exiv2::PreviewProperties selected = list.back();

    // Get the selected preview image
    Exiv2::PreviewImage preview = loader.getPreviewImage(selected);
    const unsigned  char *tmp = preview.pData();
    size_t _size = preview.size();

    *size = _size;
    *mime_type = strdup(preview.mimeType().c_str());
    *buffer = (uint8_t *)malloc(_size);
    if(!*buffer) {
      std::cerr << "[exiv2] couldn't allocate memory for thumbnail for " << path << std::endl;
      return 1;
    }
    //std::cerr << "[exiv2] "<< path << ": found thumbnail "<< preview.width() << "x" << preview.height() << std::endl;
    memcpy(*buffer, tmp, _size);

    return 0;
  }
  catch(Exiv2::AnyError &e)
  {
    std::string s(e.what());
    std::cerr << "[exiv2] " << path << ": " << s << std::endl;
    return 1;
  }
}
<<<<<<< HEAD

/** read the metadata of an image.
 * XMP data trumps IPTC data trumps EXIF data
 */
int dt_exif_read(dt_image_t *img, const char *path)
{
  // at least set datetime taken to something useful in case there is no exif data in this file (pfm, png,
  // ...)
  struct stat statbuf;

  if(!stat(path, &statbuf))
  {
    struct tm result;
    strftime(img->exif_datetime_taken, 20, "%Y:%m:%d %H:%M:%S", localtime_r(&statbuf.st_mtime, &result));
  }

  try
  {
    std::unique_ptr<Exiv2::Image> image(Exiv2::ImageFactory::open(path));
=======
#ifdef __APPLE__
static int _dt_exif_read(dt_image_t *img, Exiv2::Image::AutoPtr &image)
#else
static int _dt_exif_read(dt_image_t *img, std::unique_ptr<Exiv2::Image> &image)
#endif
{
>>>>>>> a0ff5809
    assert(image.get() != 0);
    image->readMetadata();
    bool res = true;

    // EXIF metadata
    Exiv2::ExifData &exifData = image->exifData();
    if(!exifData.empty())
      res = dt_exif_read_exif_data(img, exifData);
    else
      img->exif_inited = 1;

    // IPTC metadata.
    Exiv2::IptcData &iptcData = image->iptcData();
    if(!iptcData.empty())
      res = dt_exif_read_iptc_data(img, iptcData) && res;

    // XMP metadata
    Exiv2::XmpData &xmpData = image->xmpData();
<<<<<<< HEAD
    if(!xmpData.empty()) res = dt_exif_read_xmp_data(img, xmpData, -1, true) && res;
=======
    if(!xmpData.empty())
      res = dt_exif_read_xmp_data(img, xmpData, false, true) && res;
>>>>>>> a0ff5809

    // Initialize size - don't wait for full raw to be loaded to get this
    // information. If use_embedded_thumbnail is set, it will take a
    // change in development history to have this information
    img->height = image->pixelHeight();
    img->width = image->pixelWidth();

    dt_exif_apply_global_overwrites(img);

    return res ? 0 : 1;
}

// TODO: can this blob also contain xmp and iptc data?
int dt_exif_read_from_blob(dt_image_t *img, uint8_t *blob, const int size)
{
  try
  {
#ifdef __APPLE__
    Exiv2::Image::AutoPtr image;
#else
    std::unique_ptr<Exiv2::Image> image;
#endif
    image = Exiv2::ImageFactory::open(blob, size);
    return _dt_exif_read(img, image);
  }
  catch (Exiv2::AnyError &e)
  {
    std::string s(e.what());
    std::cerr << "[exiv2] " << s << std::endl;
    return 1;
  }
}

/** read the metadata of an image.
 * XMP data trumps IPTC data trumps EXIF data
 */
int dt_exif_read(dt_image_t *img, const char *path)
{
  // at least set datetime taken to something useful in case there is no exif data in this file (pfm, png,
  // ...)
  struct stat statbuf;

  if(!stat(path, &statbuf))
  {
    struct tm result;
    strftime(img->exif_datetime_taken, 20, "%Y:%m:%d %H:%M:%S", localtime_r(&statbuf.st_mtime, &result));
  }

  try
  {
#ifdef __APPLE__
    Exiv2::Image::AutoPtr image;
#else
    std::unique_ptr<Exiv2::Image> image;
#endif
    image = Exiv2::ImageFactory::open(path);
    return _dt_exif_read(img, image);
  }
  catch(Exiv2::AnyError &e)
  {
    std::string s(e.what());
    std::cerr << "[exiv2] " << path << ": " << s << std::endl;
    return 1;
  }
}

int dt_exif_write_blob(uint8_t *blob, uint32_t size, const char *path, const int compressed)
{
  try
  {
    std::unique_ptr<Exiv2::Image> image(Exiv2::ImageFactory::open(path));
    assert(image.get() != 0);
    image->readMetadata();
    Exiv2::ExifData &imgExifData = image->exifData();
    Exiv2::ExifData blobExifData;
    Exiv2::ExifParser::decode(blobExifData, blob + 6, size);
    Exiv2::ExifData::const_iterator end = blobExifData.end();
    Exiv2::ExifData::iterator it;
    for(Exiv2::ExifData::const_iterator i = blobExifData.begin(); i != end; ++i)
    {
      // add() does not override! we need to delete existing key first.
      Exiv2::ExifKey key(i->key());
      if((it = imgExifData.findKey(key)) != imgExifData.end()) imgExifData.erase(it);

      imgExifData.add(Exiv2::ExifKey(i->key()), &i->value());
    }

    {
      // Remove thumbnail
      static const char *keys[] = {
        "Exif.Thumbnail.Compression",
        "Exif.Thumbnail.XResolution",
        "Exif.Thumbnail.YResolution",
        "Exif.Thumbnail.ResolutionUnit",
        "Exif.Thumbnail.JPEGInterchangeFormat",
        "Exif.Thumbnail.JPEGInterchangeFormatLength"
      };
      static const guint n_keys = G_N_ELEMENTS(keys);
      dt_remove_exif_keys(imgExifData, keys, n_keys);
    }

    // only compressed images may set PixelXDimension and PixelYDimension
    if(!compressed)
    {
      static const char *keys[] = {
        "Exif.Photo.PixelXDimension",
        "Exif.Photo.PixelYDimension"
      };
      static const guint n_keys = G_N_ELEMENTS(keys);
      dt_remove_exif_keys(imgExifData, keys, n_keys);
    }

    imgExifData.sortByTag();
    image->writeMetadata();
  }
  catch(Exiv2::AnyError &e)
  {
    std::string s(e.what());
    std::cerr << "[exiv2] " << path << ": " << s << std::endl;
    return 0;
  }
  return 1;
}

int dt_exif_read_blob(uint8_t **buf, const char *path, const int imgid, const int sRGB, const int out_width,
                      const int out_height, const int dng_mode)
{
  *buf = NULL;
  try
  {
    std::unique_ptr<Exiv2::Image> image(Exiv2::ImageFactory::open(path));
    assert(image.get() != 0);
    image->readMetadata();
    Exiv2::ExifData &exifData = image->exifData();

    // get rid of thumbnails
    Exiv2::ExifThumb(exifData).erase();

    // ufraw-style exif stripping:
    Exiv2::ExifData::iterator pos;
    {
    /* Delete original TIFF data, which is irrelevant*/
      static const char *keys[] = {
        "Exif.Image.ImageWidth",
        "Exif.Image.ImageLength",
        "Exif.Image.BitsPerSample",
        "Exif.Image.Compression",
        "Exif.Image.PhotometricInterpretation",
        "Exif.Image.FillOrder",
        "Exif.Image.SamplesPerPixel",
        "Exif.Image.StripOffsets",
        "Exif.Image.RowsPerStrip",
        "Exif.Image.StripByteCounts",
        "Exif.Image.PlanarConfiguration",
        "Exif.Image.DNGVersion",
        "Exif.Image.DNGBackwardVersion"
      };
      static const guint n_keys = G_N_ELEMENTS(keys);
      dt_remove_exif_keys(exifData, keys, n_keys);
    }

    if(!dng_mode)
    {
      /* Delete various MakerNote fields only applicable to the raw file */

      exifData["Exif.Image.Orientation"] = uint16_t(1);

      {
        static const char *keys[] = {
          // Embedded color profile info
          "Exif.Image.BaselineExposureOffset",
          "Exif.Image.CalibrationIlluminant1",
          "Exif.Image.CalibrationIlluminant2",
          "Exif.Image.ColorMatrix1",
          "Exif.Image.ColorMatrix2",
          "Exif.Image.DefaultBlackRender",
          "Exif.Image.ForwardMatrix1",
          "Exif.Image.ForwardMatrix2",
          "Exif.Image.ProfileCalibrationSignature",
          "Exif.Image.ProfileCopyright",
          "Exif.Image.ProfileEmbedPolicy",
          "Exif.Image.ProfileHueSatMapData1",
          "Exif.Image.ProfileHueSatMapData2",
          "Exif.Image.ProfileHueSatMapDims",
          "Exif.Image.ProfileHueSatMapEncoding",
          "Exif.Image.ProfileLookTableData",
          "Exif.Image.ProfileLookTableDims",
          "Exif.Image.ProfileLookTableEncoding",
          "Exif.Image.ProfileName",
          "Exif.Image.ProfileToneCurve",
          "Exif.Image.ReductionMatrix1",
          "Exif.Image.ReductionMatrix2",

          // Canon color space info
          "Exif.Canon.ColorSpace",
          "Exif.Canon.ColorData",

          // Nikon thumbnail data
          "Exif.Nikon3.Preview",
          "Exif.NikonPreview.JPEGInterchangeFormat",

          // DNG private data
          "Exif.Image.DNGPrivateData",

          // Pentax thumbnail data
          "Exif.Pentax.PreviewResolution",
          "Exif.Pentax.PreviewLength",
          "Exif.Pentax.PreviewOffset",
          "Exif.PentaxDng.PreviewResolution",
          "Exif.PentaxDng.PreviewLength",
          "Exif.PentaxDng.PreviewOffset",
          // Pentax color info
          "Exif.PentaxDng.ColorInfo",

          // Minolta thumbnail data
          "Exif.Minolta.Thumbnail",
          "Exif.Minolta.ThumbnailOffset",
          "Exif.Minolta.ThumbnailLength",

          // Sony thumbnail data
          "Exif.SonyMinolta.ThumbnailOffset",
          "Exif.SonyMinolta.ThumbnailLength",

          // Olympus thumbnail data
          "Exif.Olympus.Thumbnail",
          "Exif.Olympus.ThumbnailOffset",
          "Exif.Olympus.ThumbnailLength"
        };
        static const guint n_keys = G_N_ELEMENTS(keys);
        dt_remove_exif_keys(exifData, keys, n_keys);
      }

      // remove subimage* trees, related to thumbnails or HDR usually
      for(Exiv2::ExifData::iterator i = exifData.begin(); i != exifData.end();)
      {
        static const std::string needle = "Exif.SubImage";
        if(i->key().compare(0, needle.length(), needle) == 0)
          i = exifData.erase(i);
        else
          ++i;
      }

#if EXIV2_MINOR_VERSION >= 23
      {
        // Exiv2 versions older than 0.23 drop all EXIF if the code below is executed
        // Samsung makernote cleanup, the entries below have no relevance for exported images
        static const char *keys[] = {
          "Exif.Samsung2.SensorAreas",
          "Exif.Samsung2.ColorSpace",
          "Exif.Samsung2.EncryptionKey",
          "Exif.Samsung2.WB_RGGBLevelsUncorrected",
          "Exif.Samsung2.WB_RGGBLevelsAuto",
          "Exif.Samsung2.WB_RGGBLevelsIlluminator1",
          "Exif.Samsung2.WB_RGGBLevelsIlluminator2",
          "Exif.Samsung2.WB_RGGBLevelsBlack",
          "Exif.Samsung2.ColorMatrix",
          "Exif.Samsung2.ColorMatrixSRGB",
          "Exif.Samsung2.ColorMatrixAdobeRGB",
          "Exif.Samsung2.ToneCurve1",
          "Exif.Samsung2.ToneCurve2",
          "Exif.Samsung2.ToneCurve3",
          "Exif.Samsung2.ToneCurve4"
        };
        static const guint n_keys = G_N_ELEMENTS(keys);
        dt_remove_exif_keys(exifData, keys, n_keys);
      }
#endif

      /* Write appropriate color space tag if using sRGB output */
      if(sRGB)
        exifData["Exif.Photo.ColorSpace"] = uint16_t(1); /* sRGB */
      else
        exifData["Exif.Photo.ColorSpace"] = uint16_t(0xFFFF); /* Uncalibrated */
    }

    /* Replace RAW dimension with output dimensions (for example after crop/scale, or orientation for dng
     * mode) */
    if(out_width > 0) exifData["Exif.Photo.PixelXDimension"] = out_width;
    if(out_height > 0) exifData["Exif.Photo.PixelYDimension"] = out_height;

    int resolution = dt_conf_get_int("metadata/resolution");
    if(resolution > 0)
    {
      exifData["Exif.Image.XResolution"] = resolution;
      exifData["Exif.Image.YResolution"] = resolution;
      exifData["Exif.Image.ResolutionUnit"] = uint16_t(2); /* inches */
    }
    else
    {
      static const char *keys[] = {
        "Exif.Image.XResolution",
        "Exif.Image.YResolution",
        "Exif.Image.ResolutionUnit"
      };
      static const guint n_keys = G_N_ELEMENTS(keys);
      dt_remove_exif_keys(exifData, keys, n_keys);
    }

    exifData["Exif.Image.Software"] = darktable_package_string;

    // TODO: find a nice place for the missing metadata (tags, publisher, colorlabels?). Additionally find out
    // how to embed XMP data.
    //       And shall we add a description of the history stack to Exif.Image.ImageHistory?
    if(imgid >= 0)
    {
      /* Delete metadata taken from the original file if it's fileds we manage in dt, too */
      static const char * keys[] = {
        "Exif.Image.Artist",
        "Exif.Image.ImageDescription",
        "Exif.Photo.UserComment",
        "Exif.Image.Copyright",
        "Exif.Image.Rating",
        "Exif.Image.RatingPercent",
        "Exif.GPSInfo.GPSVersionID",
        "Exif.GPSInfo.GPSLongitudeRef",
        "Exif.GPSInfo.GPSLatitudeRef",
        "Exif.GPSInfo.GPSLongitude",
        "Exif.GPSInfo.GPSLatitude",
        "Exif.GPSInfo.GPSAltitudeRef",
        "Exif.GPSInfo.GPSAltitude"
      };
      static const guint n_keys = G_N_ELEMENTS(keys);
      dt_remove_exif_keys(exifData, keys, n_keys);

      GList *res = dt_metadata_get(imgid, "Xmp.dc.creator", NULL);
      if(res != NULL)
      {
        exifData["Exif.Image.Artist"] = (char *)res->data;
        g_list_free_full(res, &g_free);
      }

      res = dt_metadata_get(imgid, "Xmp.dc.description", NULL);
      if(res != NULL)
      {
        char *desc = (char *)res->data;
        if(g_str_is_ascii(desc))
          exifData["Exif.Image.ImageDescription"] = desc;
        else
          exifData["Exif.Photo.UserComment"] = desc;
        g_list_free_full(res, &g_free);
      }

      res = dt_metadata_get(imgid, "Xmp.dc.rights", NULL);
      if(res != NULL)
      {
        exifData["Exif.Image.Copyright"] = (char *)res->data;
        g_list_free_full(res, &g_free);
      }

      res = dt_metadata_get(imgid, "Xmp.xmp.Rating", NULL);
      if(res != NULL)
      {
        int rating = GPOINTER_TO_INT(res->data) + 1;
        exifData["Exif.Image.Rating"] = rating;
        exifData["Exif.Image.RatingPercent"] = int(rating / 5. * 100.);
        g_list_free(res);
      }

      // GPS data
      const dt_image_t *cimg = dt_image_cache_get(darktable.image_cache, imgid, 'r');
      if(!std::isnan(cimg->longitude) && !std::isnan(cimg->latitude))
      {
        exifData["Exif.GPSInfo.GPSVersionID"] = "02 02 00 00";
        exifData["Exif.GPSInfo.GPSLongitudeRef"] = (cimg->longitude < 0) ? "W" : "E";
        exifData["Exif.GPSInfo.GPSLatitudeRef"] = (cimg->latitude < 0) ? "S" : "N";

        long long_deg = (int)floor(fabs(cimg->longitude));
        long lat_deg = (int)floor(fabs(cimg->latitude));
        long long_min = (int)floor((fabs(cimg->longitude) - floor(fabs(cimg->longitude))) * 60000000);
        long lat_min = (int)floor((fabs(cimg->latitude) - floor(fabs(cimg->latitude))) * 60000000);
        gchar *long_str = g_strdup_printf("%ld/1 %ld/1000000 0/1", long_deg, long_min);
        gchar *lat_str = g_strdup_printf("%ld/1 %ld/1000000 0/1", lat_deg, lat_min);
        exifData["Exif.GPSInfo.GPSLongitude"] = long_str;
        exifData["Exif.GPSInfo.GPSLatitude"] = lat_str;
        g_free(long_str);
        g_free(lat_str);
      }
      if(!std::isnan(cimg->elevation))
      {
        exifData["Exif.GPSInfo.GPSVersionID"] = "02 02 00 00";
        exifData["Exif.GPSInfo.GPSAltitudeRef"] = (cimg->elevation < 0) ? "1" : "0";

        long ele_dm = (int)floor(fabs(10.0 * cimg->elevation));
        gchar *ele_str = g_strdup_printf("%ld/10", ele_dm);
        exifData["Exif.GPSInfo.GPSAltitude"] = ele_str;
        g_free(ele_str);
      }

      // According to the Exif specs DateTime is to be set to the last modification time while
      // DateTimeOriginal is to be kept.
      // For us "keeping" it means to write out what we have in DB to support people adding a time offset in
      // the geotagging module.
      gchar new_datetime[20];
      dt_gettime(new_datetime, sizeof(new_datetime));
      exifData["Exif.Image.DateTime"] = new_datetime;
      exifData["Exif.Image.DateTimeOriginal"] = cimg->exif_datetime_taken;
      exifData["Exif.Photo.DateTimeOriginal"] = cimg->exif_datetime_taken;
      // FIXME: What about DateTimeDigitized? we currently update it, too, which might not be what is expected
      // for scanned images
      exifData["Exif.Photo.DateTimeDigitized"] = cimg->exif_datetime_taken;

      dt_image_cache_read_release(darktable.image_cache, cimg);
    }

    Exiv2::Blob blob;
    Exiv2::ExifParser::encode(blob, Exiv2::bigEndian, exifData);
    const int length = blob.size();
    *buf = (uint8_t *)malloc(length+6);
    if (!*buf)
    {
      return 0;
    }
    memcpy(*buf, "Exif\000\000", 6);
    memcpy(*buf + 6, &(blob[0]), length);
    return length + 6;
  }
  catch(Exiv2::AnyError &e)
  {
    // std::cerr.rdbuf(savecerr);
    std::string s(e.what());
    std::cerr << "[exiv2] " << path << ": " << s << std::endl;
    free(*buf);
    *buf = NULL;
    return 0;
  }
}

// encode binary blob into text:
char *dt_exif_xmp_encode(const unsigned char *input, const int len, int *output_len)
{
#define COMPRESS_THRESHOLD 100

  gboolean do_compress = FALSE;

  // if input data field exceeds a certain size we compress it and convert to base64;
  // main reason for compression: make more xmp data fit into 64k segment within
  // JPEG output files.
  char *config = dt_conf_get_string("compress_xmp_tags");
  if(config)
  {
    if(!strcmp(config, "always"))
      do_compress = TRUE;
    else if((len > COMPRESS_THRESHOLD) && !strcmp(config, "only large entries"))
      do_compress = TRUE;
    else
      do_compress = FALSE;
    g_free(config);
  }

  return dt_exif_xmp_encode_internal(input, len, output_len, do_compress);

#undef COMPRESS_THRESHOLD
}

char *dt_exif_xmp_encode_internal(const unsigned char *input, const int len, int *output_len, gboolean do_compress)
{
  char *output = NULL;

  if(do_compress)
  {
    int result;
    uLongf destLen = compressBound(len);
    unsigned char *buffer1 = (unsigned char *)malloc(destLen);

    result = compress(buffer1, &destLen, input, len);

    if(result != Z_OK)
    {
      free(buffer1);
      return NULL;
    }

    // we store the compression factor
    const int factor = MIN(len / destLen + 1, 99);

    char *buffer2 = (char *)g_base64_encode(buffer1, destLen);
    free(buffer1);
    if(!buffer2) return NULL;

    int outlen = strlen(buffer2) + 5; // leading "gz" + compression factor + base64 string + trailing '\0'
    output = (char *)malloc(outlen);
    if(!output)
    {
      g_free(buffer2);
      return NULL;
    }

    output[0] = 'g';
    output[1] = 'z';
    output[2] = factor / 10 + '0';
    output[3] = factor % 10 + '0';
    g_strlcpy(output + 4, buffer2, outlen);
    g_free(buffer2);

    if(output_len) *output_len = outlen;
  }
  else
  {
    const char hex[16] = { '0', '1', '2', '3', '4', '5', '6', '7', '8', '9', 'a', 'b', 'c', 'd', 'e', 'f' };

    output = (char *)malloc(2 * len + 1);
    if(!output) return NULL;

    if(output_len) *output_len = 2 * len + 1;

    for(int i = 0; i < len; i++)
    {
      const int hi = input[i] >> 4;
      const int lo = input[i] & 15;
      output[2 * i] = hex[hi];
      output[2 * i + 1] = hex[lo];
    }
    output[2 * len] = '\0';
  }

  return output;
}

// and back to binary
unsigned char *dt_exif_xmp_decode(const char *input, const int len, int *output_len)
{
  unsigned char *output = NULL;

  // check if data is in compressed format
  if(!strncmp(input, "gz", 2))
  {
    // we have compressed data in base64 representation with leading "gz"

    // get stored compression factor so we know the needed buffer size for uncompress
    const float factor = 10 * (input[2] - '0') + (input[3] - '0');

    // get a rw copy of input buffer omitting leading "gz" and compression factor
    unsigned char *buffer = (unsigned char *)strdup(input + 4);
    if(!buffer) return NULL;

    // decode from base64 to compressed binary
    gsize compressed_size;
    g_base64_decode_inplace((char *)buffer, &compressed_size);

    // do the actual uncompress step
    int result = Z_BUF_ERROR;
    uLongf bufLen = factor * compressed_size;
    uLongf destLen;

    // we know the actual compression factor but if that fails we re-try with
    // increasing buffer sizes, eg. we don't know (unlikely) factors > 99
    do
    {
      if(output) free(output);
      output = (unsigned char *)malloc(bufLen);
      if(!output) break;

      destLen = bufLen;

      result = uncompress(output, &destLen, buffer, compressed_size);

      bufLen *= 2;

    } while(result == Z_BUF_ERROR);


    free(buffer);

    if(result != Z_OK)
    {
      if(output) free(output);
      return NULL;
    }

    if(output_len) *output_len = destLen;
  }
  else
  {
// we have uncompressed data in hexadecimal ascii representation

// ascii table:
// 48- 57 0-9
// 97-102 a-f
#define TO_BINARY(a) (a > 57 ? a - 97 + 10 : a - 48)

    // make sure that we don't find any unexpected characters indicating corrupted data
    if(strspn(input, "0123456789abcdef") != strlen(input)) return NULL;

    output = (unsigned char *)malloc(len / 2);
    if(!output) return NULL;

    if(output_len) *output_len = len / 2;

    for(int i = 0; i < len / 2; i++)
    {
      const int hi = TO_BINARY(input[2 * i]);
      const int lo = TO_BINARY(input[2 * i + 1]);
      output[i] = (hi << 4) | lo;
    }
#undef TO_BINARY
  }

  return output;
}

static void _exif_import_tags(dt_image_t *img, Exiv2::XmpData::iterator &pos)
{
  // tags in array
  const int cnt = pos->count();

  sqlite3_stmt *stmt_sel_id, *stmt_ins_tags, *stmt_ins_tagged;
  DT_DEBUG_SQLITE3_PREPARE_V2(dt_database_get(darktable.db), "SELECT id FROM data.tags WHERE name = ?1", -1,
                              &stmt_sel_id, NULL);
  DT_DEBUG_SQLITE3_PREPARE_V2(dt_database_get(darktable.db), "INSERT INTO data.tags (id, name) VALUES (NULL, ?1)",
                              -1, &stmt_ins_tags, NULL);
  DT_DEBUG_SQLITE3_PREPARE_V2(dt_database_get(darktable.db),
                              "INSERT INTO main.tagged_images (tagid, imgid) VALUES (?1, ?2)", -1,
                              &stmt_ins_tagged, NULL);
  for(int i = 0; i < cnt; i++)
  {
    char tagbuf[1024];
    std::string pos_str = pos->toString(i);
    g_strlcpy(tagbuf, pos_str.c_str(), sizeof(tagbuf));
    int tagid = -1;
    char *tag = tagbuf;
    while(tag)
    {
      char *next_tag = strstr(tag, ",");
      if(next_tag) *(next_tag++) = 0;
      // check if tag is available, get its id:
      for(int k = 0; k < 2; k++)
      {
        DT_DEBUG_SQLITE3_BIND_TEXT(stmt_sel_id, 1, tag, -1, SQLITE_TRANSIENT);
        if(sqlite3_step(stmt_sel_id) == SQLITE_ROW) tagid = sqlite3_column_int(stmt_sel_id, 0);
        sqlite3_reset(stmt_sel_id);
        sqlite3_clear_bindings(stmt_sel_id);

        if(tagid > 0) break;

        fprintf(stderr, "[xmp_import] creating tag: %s\n", tag);
        // create this tag (increment id, leave icon empty), retry.
        DT_DEBUG_SQLITE3_BIND_TEXT(stmt_ins_tags, 1, tag, -1, SQLITE_TRANSIENT);
        sqlite3_step(stmt_ins_tags);
        sqlite3_reset(stmt_ins_tags);
        sqlite3_clear_bindings(stmt_ins_tags);
      }
      // associate image and tag.
      DT_DEBUG_SQLITE3_BIND_INT(stmt_ins_tagged, 1, tagid);
      DT_DEBUG_SQLITE3_BIND_INT(stmt_ins_tagged, 2, img->id);
      sqlite3_step(stmt_ins_tagged);
      sqlite3_reset(stmt_ins_tagged);
      sqlite3_clear_bindings(stmt_ins_tagged);

      tag = next_tag;
    }
  }
  sqlite3_finalize(stmt_sel_id);
  sqlite3_finalize(stmt_ins_tags);
  sqlite3_finalize(stmt_ins_tagged);
}

typedef struct history_entry_t
{
  char *operation;
  gboolean enabled;
  int modversion;
  unsigned char *params;
  int params_len;
  char *multi_name;
  int multi_priority;
  int blendop_version;
  unsigned char *blendop_params;
  int blendop_params_len;

  // sanity checking
  gboolean have_operation, have_params, have_modversion;
} history_entry_t;

static void print_entry(history_entry_t *entry) __attribute__((unused));
static void print_entry(history_entry_t *entry)
{
  if(!entry || !entry->operation)
  {
    std::cout << "malformed entry" << std::endl;
    return;
  }

  std::cout << entry->operation << std::endl;
  std::cout << "  modversion      :" <<  entry->modversion                                    << std::endl;
  std::cout << "  enabled         :" <<  entry->enabled                                       << std::endl;
  std::cout << "  params          :" << (entry->params ? "<found>" : "<missing>")             << std::endl;
  std::cout << "  multi_name      :" << (entry->multi_name ? entry->multi_name : "<missing>") << std::endl;
  std::cout << "  multi_priority  :" <<  entry->multi_priority                                << std::endl;
  std::cout << "  blendop_version :" <<  entry->blendop_version                               << std::endl;
  std::cout << "  blendop_params  :" << (entry->blendop_params ? "<found>" : "<missing>")     << std::endl;
  std::cout << std::endl;
}

static void free_entry(gpointer data)
{
  history_entry_t *entry = (history_entry_t *)data;
  g_free(entry->operation);
  g_free(entry->multi_name);
  free(entry->params);
  free(entry->blendop_params);
  free(entry);
}

// we have to use pugixml as the old format could contain empty rdf:li elements in the multi_name array
// which causes problems when accessing it with libexiv2 :(
static GList *read_history_v1(const char *filename)
{
  GList *history_entries = NULL;

  pugi::xml_document doc;
  pugi::xml_parse_result result = doc.load_file(filename);

  if(!result)
  {
    std::cerr << "XML '" << filename << "' parsed with errors" << std::endl;
    std::cerr << "Error description: " << result.description() << std::endl;
    std::cerr << "Error offset: " << result.offset << std::endl;
    return NULL;
  }

  // get the old elements
  // select_single_node() is deprecated and just kept for old versions shipped in some distributions
#if defined(PUGIXML_VERSION) && PUGIXML_VERSION >= 150
  pugi::xpath_node modversion = doc.select_node("//darktable:history_modversion/rdf:Seq");
  pugi::xpath_node enabled = doc.select_node("//darktable:history_enabled/rdf:Seq");
  pugi::xpath_node operation = doc.select_node("//darktable:history_operation/rdf:Seq");
  pugi::xpath_node params = doc.select_node("//darktable:history_params/rdf:Seq");
  pugi::xpath_node blendop_params = doc.select_node("//darktable:blendop_params/rdf:Seq");
  pugi::xpath_node blendop_version = doc.select_node("//darktable:blendop_version/rdf:Seq");
  pugi::xpath_node multi_priority = doc.select_node("//darktable:multi_priority/rdf:Seq");
  pugi::xpath_node multi_name = doc.select_node("//darktable:multi_name/rdf:Seq");
#else
  pugi::xpath_node modversion = doc.select_single_node("//darktable:history_modversion/rdf:Seq");
  pugi::xpath_node enabled = doc.select_single_node("//darktable:history_enabled/rdf:Seq");
  pugi::xpath_node operation = doc.select_single_node("//darktable:history_operation/rdf:Seq");
  pugi::xpath_node params = doc.select_single_node("//darktable:history_params/rdf:Seq");
  pugi::xpath_node blendop_params = doc.select_single_node("//darktable:blendop_params/rdf:Seq");
  pugi::xpath_node blendop_version = doc.select_single_node("//darktable:blendop_version/rdf:Seq");
  pugi::xpath_node multi_priority = doc.select_single_node("//darktable:multi_priority/rdf:Seq");
  pugi::xpath_node multi_name = doc.select_single_node("//darktable:multi_name/rdf:Seq");
#endif

  // fill the list of history entries. we are iterating over history_operation as we know that it's there.
  // the other iters are taken care of manually.
  auto modversion_iter = modversion.node().children().begin();
  auto enabled_iter = enabled.node().children().begin();
  auto params_iter = params.node().children().begin();
  auto blendop_params_iter = blendop_params.node().children().begin();
  auto blendop_version_iter = blendop_version.node().children().begin();
  auto multi_priority_iter = multi_priority.node().children().begin();
  auto multi_name_iter = multi_name.node().children().begin();

  for(pugi::xml_node operation_iter: operation.node().children())
  {
    history_entry_t *current_entry = (history_entry_t *)calloc(1, sizeof(history_entry_t));
    current_entry->blendop_version = 1; // default version in case it's not specified
    history_entries = g_list_append(history_entries, current_entry);

    current_entry->operation = g_strdup(operation_iter.child_value());

    current_entry->enabled = g_strcmp0(enabled_iter->child_value(), "0") != 0;

    current_entry->modversion = atoi(modversion_iter->child_value());

    current_entry->params = dt_exif_xmp_decode(params_iter->child_value(), strlen(params_iter->child_value()),
                                               &current_entry->params_len);

    if(multi_name)
      current_entry->multi_name = g_strdup(multi_name_iter->child_value());

    if(multi_priority)
      current_entry->multi_priority = atoi(multi_priority_iter->child_value());

    if(blendop_version)
      current_entry->blendop_version = atoi(blendop_version_iter->child_value());

    if(blendop_params)
      current_entry->blendop_params = dt_exif_xmp_decode(blendop_params_iter->child_value(),
                                                         strlen(blendop_params_iter->child_value()),
                                                         &current_entry->blendop_params_len);

    modversion_iter++;
    enabled_iter++;
    params_iter++;
    if(blendop_params) blendop_params_iter++;
    if(blendop_version) blendop_version_iter++;
    if(multi_priority) multi_priority_iter++;
    if(multi_name) multi_name_iter++;
  }

  return history_entries;
}

static GList *read_history_v2(Exiv2::XmpData &xmpData, const char *filename)
{
  GList *history_entries = NULL;
  history_entry_t *current_entry = NULL;

  for(auto history = xmpData.findKey(Exiv2::XmpKey("Xmp.darktable.history")); history != xmpData.end(); history++)
  {
    // TODO: support human readable params via introspection with something like this:
    // XmpText: Xmp.darktable.history[1]/darktable:settings[1]/darktable:name = width
    // XmpText: Xmp.darktable.history[1]/darktable:settings[1]/darktable:value = 23

    char *key = g_strdup(history->key().c_str());
    char *key_iter = key;
    if(g_str_has_prefix(key, "Xmp.darktable.history["))
    {
      key_iter += strlen("Xmp.darktable.history[");
      errno = 0;
      unsigned int n = strtol(key_iter, &key_iter, 10);
      if(errno)
      {
        std::cerr << "error reading history from '" << key << "' (" << filename << ")" << std::endl;
        g_list_free_full(history_entries, free_entry);
        g_free(key);
        return NULL;
      }

      // skip everything that isn't part of the actual array
      if(*(key_iter++) != ']')
      {
        std::cerr << "error reading history from '" << key << "' (" << filename << ")" << std::endl;
        g_list_free_full(history_entries, free_entry);
        g_free(key);
        return NULL;
      }
      if(*(key_iter++) != '/') goto skip;
      if(*key_iter == '?') key_iter++;

      // make sure we are filling in the details of the correct entry
      unsigned int length = g_list_length(history_entries);
      if(n > length)
      {
        current_entry = (history_entry_t *)calloc(1, sizeof(history_entry_t));
        current_entry->blendop_version = 1; // default version in case it's not specified
        history_entries = g_list_append(history_entries, current_entry);
      }
      else if(n < length)
      {
        // AFAICT this can't happen with regular exiv2 parsed XMP data, but better safe than sorry.
        // it can happen though when constructing things in a unusual order and then passing it to us without
        // serializing it inbetween
        current_entry = (history_entry_t *)g_list_nth_data(history_entries, n - 1); // XMP starts counting at 1!
      }

      // go on reading things into current_entry
      if(g_str_has_prefix(key_iter, "darktable:operation"))
      {
        current_entry->have_operation = TRUE;
        current_entry->operation = g_strdup(history->value().toString().c_str());
      }
      else if(g_str_has_prefix(key_iter, "darktable:enabled"))
      {
        current_entry->enabled = history->value().toLong() == 1;
      }
      else if(g_str_has_prefix(key_iter, "darktable:modversion"))
      {
        current_entry->have_modversion = TRUE;
        current_entry->modversion = history->value().toLong();
      }
      else if(g_str_has_prefix(key_iter, "darktable:params"))
      {
        current_entry->have_params = TRUE;
        current_entry->params = dt_exif_xmp_decode(history->value().toString().c_str(), history->value().size(),
                                                   &current_entry->params_len);
      }
      else if(g_str_has_prefix(key_iter, "darktable:multi_name"))
      {
        current_entry->multi_name = g_strdup(history->value().toString().c_str());
      }
      else if(g_str_has_prefix(key_iter, "darktable:multi_priority"))
      {
        current_entry->multi_priority = history->value().toLong();
      }
      else if(g_str_has_prefix(key_iter, "darktable:blendop_version"))
      {
        current_entry->blendop_version = history->value().toLong();
      }
      else if(g_str_has_prefix(key_iter, "darktable:blendop_params"))
      {
        current_entry->blendop_params = dt_exif_xmp_decode(history->value().toString().c_str(),
                                                           history->value().size(),
                                                           &current_entry->blendop_params_len);
      }

    }
skip:
    g_free(key);
  }

  // a final sanity check
  for(GList *iter = history_entries; iter; iter = g_list_next(iter))
  {
    history_entry_t *entry = (history_entry_t *)iter->data;
    if(!(entry->have_operation && entry->have_params && entry->have_modversion))
    {
      std::cerr << "[exif] error: reading history from '" << filename << "' failed due to missing tags" << std::endl;
      g_list_free_full(history_entries, free_entry);
      history_entries = NULL;
      break;
    }
  }

  return history_entries;
}

// need a write lock on *img (non-const) to write stars (and soon color labels).
int dt_exif_xmp_read(dt_image_t *img, const char *filename, const int history_only)
{
  // exclude pfm to avoid stupid errors on the console
  const char *c = filename + strlen(filename) - 4;
  if(c >= filename && !strcmp(c, ".pfm")) return 1;
  try
  {
    // read xmp sidecar
    std::unique_ptr<Exiv2::Image> image(Exiv2::ImageFactory::open(filename));
    assert(image.get() != 0);
    image->readMetadata();
    Exiv2::XmpData &xmpData = image->xmpData();

    sqlite3_stmt *stmt;

#if 0
    // get rid of old meta data
    DT_DEBUG_SQLITE3_PREPARE_V2(dt_database_get(darktable.db),
                                "delete from meta_data where id = ?1", -1, &stmt, NULL);
    DT_DEBUG_SQLITE3_BIND_INT(stmt, 1, img->id);
    sqlite3_step(stmt);
    sqlite3_finalize(stmt);

    // remove from tagged_images
    DT_DEBUG_SQLITE3_PREPARE_V2(dt_database_get(darktable.db),
                                "delete from tagged_images where imgid = ?1", -1, &stmt, NULL);
    DT_DEBUG_SQLITE3_BIND_INT(stmt, 1, img->id);
    sqlite3_step(stmt);
    sqlite3_finalize(stmt);
#endif

    Exiv2::XmpData::iterator pos;

    int version = 0;
    if((pos = xmpData.findKey(Exiv2::XmpKey("Xmp.darktable.xmp_version"))) != xmpData.end())
      version = pos->toLong();

    if(!history_only)
    {
      // otherwise we ignore title, description, ... from non-dt xmp files :(
      size_t ns_pos = image->xmpPacket().find("xmlns:darktable=\"http://darktable.sf.net/\"");
      bool is_a_dt_xmp = (ns_pos != std::string::npos);
      dt_exif_read_xmp_data(img, xmpData, is_a_dt_xmp ? version : -1, false);
    }


    // convert legacy flip bits (will not be written anymore, convert to flip history item here):
    if((pos = xmpData.findKey(Exiv2::XmpKey("Xmp.darktable.raw_params"))) != xmpData.end())
    {
      int32_t i = pos->toLong();
      dt_image_raw_parameters_t raw_params = *(dt_image_raw_parameters_t *)&i;
      int32_t user_flip = raw_params.user_flip;
      img->legacy_flip.user_flip = user_flip;
      img->legacy_flip.legacy = 0;
    }

    if((pos = xmpData.findKey(Exiv2::XmpKey("Xmp.darktable.auto_presets_applied"))) != xmpData.end())
    {
      int32_t i = pos->toLong();
      // set or clear bit in image struct
      if(i == 1) img->flags |= DT_IMAGE_AUTO_PRESETS_APPLIED;
      if(i == 0) img->flags &= ~DT_IMAGE_AUTO_PRESETS_APPLIED;
      // in any case, this is no legacy image.
      img->flags |= DT_IMAGE_NO_LEGACY_PRESETS;
    }
    else
    {
      // not found means 0 (old xmp)
      img->flags &= ~DT_IMAGE_AUTO_PRESETS_APPLIED;
      // so we are legacy (thus have to clear the no-legacy flag)
      img->flags &= ~DT_IMAGE_NO_LEGACY_PRESETS;
    }
    // when we are reading the xmp data it doesn't make sense to flag the image as removed
    img->flags &= ~DT_IMAGE_REMOVE;

    // forms
    // TODO: turn that into something like Xmp.darktable.history!
    Exiv2::XmpData::iterator mask;
    Exiv2::XmpData::iterator mask_name;
    Exiv2::XmpData::iterator mask_type;
    Exiv2::XmpData::iterator mask_version;
    Exiv2::XmpData::iterator mask_id;
    Exiv2::XmpData::iterator mask_nb;
    Exiv2::XmpData::iterator mask_src;
    if((mask = xmpData.findKey(Exiv2::XmpKey("Xmp.darktable.mask"))) != xmpData.end()
       && (mask_src = xmpData.findKey(Exiv2::XmpKey("Xmp.darktable.mask_src"))) != xmpData.end()
       && (mask_name = xmpData.findKey(Exiv2::XmpKey("Xmp.darktable.mask_name"))) != xmpData.end()
       && (mask_type = xmpData.findKey(Exiv2::XmpKey("Xmp.darktable.mask_type"))) != xmpData.end()
       && (mask_version = xmpData.findKey(Exiv2::XmpKey("Xmp.darktable.mask_version"))) != xmpData.end()
       && (mask_id = xmpData.findKey(Exiv2::XmpKey("Xmp.darktable.mask_id"))) != xmpData.end()
       && (mask_nb = xmpData.findKey(Exiv2::XmpKey("Xmp.darktable.mask_nb"))) != xmpData.end())
    {
      const int cnt = mask->count();
      if(cnt == mask_src->count() && cnt == mask_name->count() && cnt == mask_type->count()
         && cnt == mask_version->count() && cnt == mask_id->count() && cnt == mask_nb->count())
      {
        // clean all registered form for this image
        DT_DEBUG_SQLITE3_PREPARE_V2(dt_database_get(darktable.db), "DELETE FROM main.mask WHERE imgid = ?1", -1,
                                    &stmt, NULL);
        DT_DEBUG_SQLITE3_BIND_INT(stmt, 1, img->id);
        sqlite3_step(stmt);
        sqlite3_finalize(stmt);

        // register all forms
        for(int i = 0; i < cnt; i++)
        {
          DT_DEBUG_SQLITE3_PREPARE_V2(
              dt_database_get(darktable.db),
              "INSERT INTO main.mask (imgid, formid, form, name, version, points, points_count, source) "
              "VALUES (?1, ?2, ?3, ?4, ?5, ?6, ?7, ?8)",
              -1, &stmt, NULL);
          DT_DEBUG_SQLITE3_BIND_INT(stmt, 1, img->id);
          DT_DEBUG_SQLITE3_BIND_INT(stmt, 2, mask_id->toLong(i));
          DT_DEBUG_SQLITE3_BIND_INT(stmt, 3, mask_type->toLong(i));
          std::string mask_name_str = mask_name->toString(i);
          if(mask_name_str.c_str() != NULL)
          {
            const char *mname = mask_name_str.c_str();
            DT_DEBUG_SQLITE3_BIND_TEXT(stmt, 4, mname, -1, SQLITE_TRANSIENT);
          }
          else
          {
            const char *mname = "form";
            DT_DEBUG_SQLITE3_BIND_TEXT(stmt, 4, mname, -1, SQLITE_TRANSIENT);
          }
          DT_DEBUG_SQLITE3_BIND_INT(stmt, 5, mask_version->toLong(i));
          std::string mask_str = mask->toString(i);
          const char *mask_c = mask_str.c_str();
          const size_t mask_c_len = strlen(mask_c);
          int mask_len = 0;
          const unsigned char *mask_blob = dt_exif_xmp_decode(mask_c, mask_c_len, &mask_len);
          DT_DEBUG_SQLITE3_BIND_BLOB(stmt, 6, mask_blob, mask_len, SQLITE_TRANSIENT);
          DT_DEBUG_SQLITE3_BIND_INT(stmt, 7, mask_nb->toLong(i));

          std::string mask_src_str = mask_src->toString(i);
          const char *mask_src_c = mask_src_str.c_str();
          const size_t mask_src_c_len = strlen(mask_src_c);
          int mask_src_len = 0;
          unsigned char *mask_src_blob = dt_exif_xmp_decode(mask_src_c, mask_src_c_len, &mask_src_len);
          DT_DEBUG_SQLITE3_BIND_BLOB(stmt, 8, mask_src_blob, mask_src_len, SQLITE_TRANSIENT);

          sqlite3_step(stmt);
          sqlite3_finalize(stmt);
        }
      }
    }

    // history
    int num = 0;
    gboolean all_ok = TRUE;
    GList *history_entries = NULL;

    if(version < 2)
      history_entries = read_history_v1(filename);
    else if(version == 2)
      history_entries = read_history_v2(xmpData, filename);
    else
    {
      std::cerr << "error: Xmp schema version " << version << " in " << filename << " not supported" << std::endl;
      return 1;
    }

    sqlite3_exec(dt_database_get(darktable.db), "BEGIN TRANSACTION", NULL, NULL, NULL);

    DT_DEBUG_SQLITE3_PREPARE_V2(dt_database_get(darktable.db), "DELETE FROM main.history WHERE imgid = ?1", -1,
                                &stmt, NULL);
    DT_DEBUG_SQLITE3_BIND_INT(stmt, 1, img->id);
    if(sqlite3_step(stmt) != SQLITE_DONE)
    {
      fprintf(stderr, "[exif] error deleting history for image %d\n", img->id);
      fprintf(stderr, "[exif]   %s\n", sqlite3_errmsg(dt_database_get(darktable.db)));
      all_ok = FALSE;
      goto end;
    }

    sqlite3_finalize(stmt);

    DT_DEBUG_SQLITE3_PREPARE_V2(dt_database_get(darktable.db),
                                "INSERT INTO main.history (imgid, num, module, operation, op_params, enabled, "
                                "blendop_params, blendop_version, multi_priority, multi_name) "
                                "VALUES (?1, ?2, ?3, ?4, ?5, ?6, ?7, ?8, ?9, ?10)", -1, &stmt, NULL);

    for(GList *iter = history_entries; iter; iter = g_list_next(iter))
    {
      history_entry_t *entry = (history_entry_t *)iter->data;
//       print_entry(entry);

      DT_DEBUG_SQLITE3_BIND_INT(stmt, 1, img->id);
      DT_DEBUG_SQLITE3_BIND_INT(stmt, 2, num);
      DT_DEBUG_SQLITE3_BIND_INT(stmt, 3, entry->modversion);
      DT_DEBUG_SQLITE3_BIND_TEXT(stmt, 4, entry->operation, -1, SQLITE_TRANSIENT);
      DT_DEBUG_SQLITE3_BIND_BLOB(stmt, 5, entry->params, entry->params_len, SQLITE_TRANSIENT);
      DT_DEBUG_SQLITE3_BIND_INT(stmt, 6, entry->enabled);
      if(entry->blendop_params)
      {
        DT_DEBUG_SQLITE3_BIND_BLOB(stmt, 7, entry->blendop_params, entry->blendop_params_len, SQLITE_TRANSIENT);
      }
      else
      {
        sqlite3_bind_null(stmt, 7);
      }
      DT_DEBUG_SQLITE3_BIND_INT(stmt, 8, entry->blendop_version);
      DT_DEBUG_SQLITE3_BIND_INT(stmt, 9, entry->multi_priority);
      if(entry->multi_name)
      {
        DT_DEBUG_SQLITE3_BIND_TEXT(stmt, 10, entry->multi_name, -1, SQLITE_TRANSIENT);
      }
      else
      {
        DT_DEBUG_SQLITE3_BIND_TEXT(stmt, 10, "", -1, SQLITE_TRANSIENT); // "" instead of " " should be fine now
      }

      if(sqlite3_step(stmt) != SQLITE_DONE)
      {
        fprintf(stderr, "[exif] error adding history entry for image %d\n", img->id);
        fprintf(stderr, "[exif]   %s\n", sqlite3_errmsg(dt_database_get(darktable.db)));
        all_ok = FALSE;
        goto end;
      }
      sqlite3_reset(stmt);
      sqlite3_clear_bindings(stmt);

      num++;
    }
    sqlite3_finalize(stmt);

    // we shouldn't change history_end when no history was read!
    if((pos = xmpData.findKey(Exiv2::XmpKey("Xmp.darktable.history_end"))) != xmpData.end() && num > 0)
    {
      int history_end = MIN(pos->toLong(), num);
      DT_DEBUG_SQLITE3_PREPARE_V2(dt_database_get(darktable.db),
                                  "UPDATE main.images SET history_end = ?1 WHERE id = ?2", -1,
                                  &stmt, NULL);
      DT_DEBUG_SQLITE3_BIND_INT(stmt, 1, history_end);
      DT_DEBUG_SQLITE3_BIND_INT(stmt, 2, img->id);
      if(sqlite3_step(stmt) != SQLITE_DONE)
      {
        fprintf(stderr, "[exif] error writing history_end for image %d\n", img->id);
        fprintf(stderr, "[exif]   %s\n", sqlite3_errmsg(dt_database_get(darktable.db)));
        all_ok = FALSE;
        goto end;
      }
    }
    else
    {
      DT_DEBUG_SQLITE3_PREPARE_V2(dt_database_get(darktable.db),
                                  "UPDATE main.images SET history_end = (SELECT IFNULL(MAX(num) + 1, 0) "
                                  "FROM main.history WHERE imgid = ?1) WHERE id = ?1", -1,
                                  &stmt, NULL);
      DT_DEBUG_SQLITE3_BIND_INT(stmt, 1, img->id);
      if(sqlite3_step(stmt) != SQLITE_DONE)
      {
        fprintf(stderr, "[exif] error writing history_end for image %d\n", img->id);
        fprintf(stderr, "[exif]   %s\n", sqlite3_errmsg(dt_database_get(darktable.db)));
        all_ok = FALSE;
        goto end;
      }
    }

end:
    sqlite3_finalize(stmt);

    g_list_free_full(history_entries, free_entry);

    if(all_ok)
    {
      sqlite3_exec(dt_database_get(darktable.db), "COMMIT", NULL, NULL, NULL);
    }
    else
    {
      std::cerr << "[exif] error reading history from '" << filename << "'" << std::endl;
      sqlite3_exec(dt_database_get(darktable.db), "ROLLBACK TRANSACTION", NULL, NULL, NULL);
      return 1;
    }

  }
  catch(Exiv2::AnyError &e)
  {
    // actually nobody's interested in that if the file doesn't exist:
    // std::string s(e.what());
    // std::cerr << "[exiv2] " << filename << ": " << s << std::endl;
    return 1;
  }
  return 0;
}

// helper to create an xmp data thing. throws exiv2 exceptions if stuff goes wrong.
static void dt_exif_xmp_read_data(Exiv2::XmpData &xmpData, const int imgid)
{
  const int xmp_version = 2;
  int stars = 1, raw_params = 0, history_end = -1;
  double longitude = NAN, latitude = NAN, altitude = NAN;
  gchar *filename = NULL;
  // get stars and raw params from db
  sqlite3_stmt *stmt;
  DT_DEBUG_SQLITE3_PREPARE_V2(dt_database_get(darktable.db), "SELECT filename, flags, raw_parameters, "
                                                             "longitude, latitude, altitude, history_end "
                                                             "FROM main.images WHERE id = ?1",
                              -1, &stmt, NULL);
  DT_DEBUG_SQLITE3_BIND_INT(stmt, 1, imgid);
  if(sqlite3_step(stmt) == SQLITE_ROW)
  {
    filename = (gchar *)sqlite3_column_text(stmt, 0);
    stars = sqlite3_column_int(stmt, 1);
    raw_params = sqlite3_column_int(stmt, 2);
    if(sqlite3_column_type(stmt, 3) == SQLITE_FLOAT) longitude = sqlite3_column_double(stmt, 3);
    if(sqlite3_column_type(stmt, 4) == SQLITE_FLOAT) latitude = sqlite3_column_double(stmt, 4);
    if(sqlite3_column_type(stmt, 5) == SQLITE_FLOAT) altitude = sqlite3_column_double(stmt, 5);
    history_end = sqlite3_column_int(stmt, 6);
  }
  xmpData["Xmp.xmp.Rating"] = ((stars & 0x7) == 6) ? -1 : (stars & 0x7); // rejected image = -1, others = 0..5

  // The original file name
  if(filename) xmpData["Xmp.xmpMM.DerivedFrom"] = filename;

  // GPS data
  if(!std::isnan(longitude) && !std::isnan(latitude))
  {
    char long_dir = 'E', lat_dir = 'N';
    if(longitude < 0) long_dir = 'W';
    if(latitude < 0) lat_dir = 'S';

    longitude = fabs(longitude);
    latitude = fabs(latitude);

    int long_deg = (int)floor(longitude);
    int lat_deg = (int)floor(latitude);
    double long_min = (longitude - (double)long_deg) * 60.0;
    double lat_min = (latitude - (double)lat_deg) * 60.0;

    char *str = (char *)g_malloc(G_ASCII_DTOSTR_BUF_SIZE);

    g_ascii_formatd(str, G_ASCII_DTOSTR_BUF_SIZE, "%08f", long_min);
    gchar *long_str = g_strdup_printf("%d,%s%c", long_deg, str, long_dir);
    g_ascii_formatd(str, G_ASCII_DTOSTR_BUF_SIZE, "%08f", lat_min);
    gchar *lat_str = g_strdup_printf("%d,%s%c", lat_deg, str, lat_dir);

    xmpData["Xmp.exif.GPSLongitude"] = long_str;
    xmpData["Xmp.exif.GPSLatitude"] = lat_str;
    g_free(long_str);
    g_free(lat_str);
    g_free(str);
  }
  if(!std::isnan(altitude))
  {
    xmpData["Xmp.exif.GPSAltitudeRef"] = (altitude < 0) ? "1" : "0";

    long ele_dm = (int)floor(fabs(10.0 * altitude));
    gchar *ele_str = g_strdup_printf("%ld/10", ele_dm);
    xmpData["Xmp.exif.GPSAltitude"] = ele_str;
    g_free(ele_str);
  }
  sqlite3_finalize(stmt);

  // the meta data
  DT_DEBUG_SQLITE3_PREPARE_V2(dt_database_get(darktable.db), "SELECT key, value FROM main.meta_data WHERE id = ?1",
                              -1, &stmt, NULL);
  DT_DEBUG_SQLITE3_BIND_INT(stmt, 1, imgid);
  while(sqlite3_step(stmt) == SQLITE_ROW)
  {
    int key = sqlite3_column_int(stmt, 0);
    switch(key)
    {
      case DT_METADATA_XMP_DC_CREATOR:
        xmpData["Xmp.dc.creator"] = sqlite3_column_text(stmt, 1);
        break;
      case DT_METADATA_XMP_DC_PUBLISHER:
        xmpData["Xmp.dc.publisher"] = sqlite3_column_text(stmt, 1);
        break;
      case DT_METADATA_XMP_DC_TITLE:
        xmpData["Xmp.dc.title"] = sqlite3_column_text(stmt, 1);
        break;
      case DT_METADATA_XMP_DC_DESCRIPTION:
        xmpData["Xmp.dc.description"] = sqlite3_column_text(stmt, 1);
        break;
      case DT_METADATA_XMP_DC_RIGHTS:
        xmpData["Xmp.dc.rights"] = sqlite3_column_text(stmt, 1);
        break;
    }
  }
  sqlite3_finalize(stmt);

  xmpData["Xmp.darktable.xmp_version"] = xmp_version;
  xmpData["Xmp.darktable.raw_params"] = raw_params;

  if(stars & DT_IMAGE_AUTO_PRESETS_APPLIED)
    xmpData["Xmp.darktable.auto_presets_applied"] = 1;
  else
    xmpData["Xmp.darktable.auto_presets_applied"] = 0;

  // get tags from db, store in dublin core
  std::unique_ptr<Exiv2::Value> v1(Exiv2::Value::create(Exiv2::xmpSeq)); // or xmpBag or xmpAlt.

  std::unique_ptr<Exiv2::Value> v2(Exiv2::Value::create(Exiv2::xmpSeq)); // or xmpBag or xmpAlt.

  GList *tags = dt_tag_get_list(imgid);
  while(tags)
  {
    v1->read((char *)tags->data);
    tags = g_list_next(tags);
  }

  GList *hierarchical = dt_tag_get_hierarchical(imgid);
  while(hierarchical)
  {
    v2->read((char *)hierarchical->data);
    hierarchical = g_list_next(hierarchical);
  }

  if(v1->count() > 0) xmpData.add(Exiv2::XmpKey("Xmp.dc.subject"), v1.get());
  if(v2->count() > 0) xmpData.add(Exiv2::XmpKey("Xmp.lr.hierarchicalSubject"), v2.get());
  /* TODO: Add tags to IPTC namespace as well */

  // color labels
  char val[2048];
  std::unique_ptr<Exiv2::Value> v(Exiv2::Value::create(Exiv2::xmpSeq)); // or xmpBag or xmpAlt.

  /* Already initialized v = Exiv2::Value::create(Exiv2::xmpSeq); // or xmpBag or xmpAlt.*/
  DT_DEBUG_SQLITE3_PREPARE_V2(dt_database_get(darktable.db), "SELECT color FROM main.color_labels WHERE imgid=?1",
                              -1, &stmt, NULL);
  DT_DEBUG_SQLITE3_BIND_INT(stmt, 1, imgid);
  while(sqlite3_step(stmt) == SQLITE_ROW)
  {
    snprintf(val, sizeof(val), "%d", sqlite3_column_int(stmt, 0));
    v->read(val);
  }
  sqlite3_finalize(stmt);
  if(v->count() > 0) xmpData.add(Exiv2::XmpKey("Xmp.darktable.colorlabels"), v.get());

  // masks:
  char key[1024];
  int num = 1;

  // create an array:
  Exiv2::XmpTextValue tvm("");
  tvm.setXmpArrayType(Exiv2::XmpValue::xaSeq);
  xmpData.add(Exiv2::XmpKey("Xmp.darktable.mask_id"), &tvm);
  xmpData.add(Exiv2::XmpKey("Xmp.darktable.mask_type"), &tvm);
  xmpData.add(Exiv2::XmpKey("Xmp.darktable.mask_name"), &tvm);
  xmpData.add(Exiv2::XmpKey("Xmp.darktable.mask_version"), &tvm);
  xmpData.add(Exiv2::XmpKey("Xmp.darktable.mask"), &tvm);
  xmpData.add(Exiv2::XmpKey("Xmp.darktable.mask_nb"), &tvm);
  xmpData.add(Exiv2::XmpKey("Xmp.darktable.mask_src"), &tvm);

  // reset tv
  tvm.setXmpArrayType(Exiv2::XmpValue::xaNone);

  DT_DEBUG_SQLITE3_PREPARE_V2(
      dt_database_get(darktable.db),
      "SELECT imgid, formid, form, name, version, points, points_count, source FROM main.mask WHERE imgid = ?1",
      -1, &stmt, NULL);
  DT_DEBUG_SQLITE3_BIND_INT(stmt, 1, imgid);
  while(sqlite3_step(stmt) == SQLITE_ROW)
  {
    int32_t mask_id = sqlite3_column_int(stmt, 1);
    snprintf(val, sizeof(val), "%d", mask_id);
    tvm.read(val);
    snprintf(key, sizeof(key), "Xmp.darktable.mask_id[%d]", num);
    xmpData.add(Exiv2::XmpKey(key), &tvm);

    int32_t mask_type = sqlite3_column_int(stmt, 2);
    snprintf(val, sizeof(val), "%d", mask_type);
    tvm.read(val);
    snprintf(key, sizeof(key), "Xmp.darktable.mask_type[%d]", num);
    xmpData.add(Exiv2::XmpKey(key), &tvm);

    const char *mask_name = (const char *)sqlite3_column_text(stmt, 3);
    tvm.read(mask_name);
    snprintf(key, sizeof(key), "Xmp.darktable.mask_name[%d]", num);
    xmpData.add(Exiv2::XmpKey(key), &tvm);

    int32_t mask_version = sqlite3_column_int(stmt, 4);
    snprintf(val, sizeof(val), "%d", mask_version);
    tvm.read(val);
    snprintf(key, sizeof(key), "Xmp.darktable.mask_version[%d]", num);
    xmpData.add(Exiv2::XmpKey(key), &tvm);

    int32_t len = sqlite3_column_bytes(stmt, 5);
    char *mask_d = dt_exif_xmp_encode((const unsigned char *)sqlite3_column_blob(stmt, 5), len, NULL);
    tvm.read(mask_d);
    snprintf(key, sizeof(key), "Xmp.darktable.mask[%d]", num);
    xmpData.add(Exiv2::XmpKey(key), &tvm);
    free(mask_d);

    int32_t mask_nb = sqlite3_column_int(stmt, 6);
    snprintf(val, sizeof(val), "%d", mask_nb);
    tvm.read(val);
    snprintf(key, sizeof(key), "Xmp.darktable.mask_nb[%d]", num);
    xmpData.add(Exiv2::XmpKey(key), &tvm);

    len = sqlite3_column_bytes(stmt, 7);
    char *mask_src = dt_exif_xmp_encode((const unsigned char *)sqlite3_column_blob(stmt, 7), len, NULL);
    tvm.read(mask_src);
    snprintf(key, sizeof(key), "Xmp.darktable.mask_src[%d]", num);
    xmpData.add(Exiv2::XmpKey(key), &tvm);
    free(mask_src);

    num++;
  }
  sqlite3_finalize(stmt);


  // history stack:
  num = 1;

  // create an array:
  Exiv2::XmpTextValue tv("");
  tv.setXmpArrayType(Exiv2::XmpValue::xaSeq);
  xmpData.add(Exiv2::XmpKey("Xmp.darktable.history"), &tv);

  DT_DEBUG_SQLITE3_PREPARE_V2(
      dt_database_get(darktable.db),
      "SELECT module, operation, op_params, enabled, blendop_params, "
      "blendop_version, multi_priority, multi_name FROM main.history WHERE imgid = ?1 ORDER BY num",
      -1, &stmt, NULL);
  DT_DEBUG_SQLITE3_BIND_INT(stmt, 1, imgid);
  while(sqlite3_step(stmt) == SQLITE_ROW)
  {
    int32_t modversion = sqlite3_column_int(stmt, 0);
    const char *operation = (const char *)sqlite3_column_text(stmt, 1);
    int32_t params_len = sqlite3_column_bytes(stmt, 2);
    const void *params_blob = sqlite3_column_blob(stmt, 2);
    int32_t enabled = sqlite3_column_int(stmt, 3);
    const void *blendop_blob = sqlite3_column_blob(stmt, 4);
    int32_t blendop_params_len = sqlite3_column_bytes(stmt, 4);
    int32_t blendop_version = sqlite3_column_int(stmt, 5);
    int32_t multi_priority = sqlite3_column_int(stmt, 6);
    const char *multi_name = (const char *)sqlite3_column_text(stmt, 7);

    if(!operation) continue; // no op is fatal.
    // FIXME: this was like that in the old code. was that intended to test params instead of blendop_params?
    if(!blendop_blob) continue; // no blendop_params, no history item.

    char *params = dt_exif_xmp_encode((const unsigned char *)params_blob, params_len, NULL);
    char *blendop_params = dt_exif_xmp_encode((const unsigned char *)blendop_blob, blendop_params_len, NULL);

    snprintf(key, sizeof(key), "Xmp.darktable.history[%d]/darktable:operation", num);
    xmpData[key] = operation;
    snprintf(key, sizeof(key), "Xmp.darktable.history[%d]/darktable:enabled", num);
    xmpData[key] = enabled;
    snprintf(key, sizeof(key), "Xmp.darktable.history[%d]/darktable:modversion", num);
    xmpData[key] = modversion;
    snprintf(key, sizeof(key), "Xmp.darktable.history[%d]/darktable:params", num);
    xmpData[key] = params;
    snprintf(key, sizeof(key), "Xmp.darktable.history[%d]/darktable:multi_name", num);
    xmpData[key] = multi_name ? multi_name : "";
    snprintf(key, sizeof(key), "Xmp.darktable.history[%d]/darktable:multi_priority", num);
    xmpData[key] = multi_priority;
    snprintf(key, sizeof(key), "Xmp.darktable.history[%d]/darktable:blendop_version", num);
    xmpData[key] = blendop_version;
    snprintf(key, sizeof(key), "Xmp.darktable.history[%d]/darktable:blendop_params", num);
    xmpData[key] = blendop_params;

    free(params);
    free(blendop_params);

    num++;
  }

  if(history_end == -1) history_end = num - 1;
  else history_end = MIN(history_end, num - 1); // safeguard for some old buggy libraries
  xmpData["Xmp.darktable.history_end"] = history_end;

  sqlite3_finalize(stmt);
  g_list_free_full(tags, g_free);
  g_list_free_full(hierarchical, g_free);
}

char *dt_exif_xmp_read_string(const int imgid)
{
  try
  {
    char input_filename[PATH_MAX] = { 0 };
    gboolean from_cache = FALSE;
    dt_image_full_path(imgid, input_filename, sizeof(input_filename), &from_cache);

    // first take over the data from the source image
    Exiv2::XmpData xmpData;
    if(g_file_test(input_filename, G_FILE_TEST_EXISTS))
    {
      std::string xmpPacket;

      Exiv2::DataBuf buf = Exiv2::readFile(input_filename);
      xmpPacket.assign(reinterpret_cast<char *>(buf.pData_), buf.size_);
      Exiv2::XmpParser::decode(xmpData, xmpPacket);
      // because XmpSeq or XmpBag are added to the list, we first have
      // to remove these so that we don't end up with a string of duplicates
      dt_remove_known_keys(xmpData);
    }

    // now add whatever we have in the sidecar XMP. this overwrites stuff from the source image
    dt_image_path_append_version(imgid, input_filename, sizeof(input_filename));
    g_strlcat(input_filename, ".xmp", sizeof(input_filename));
    if(g_file_test(input_filename, G_FILE_TEST_EXISTS))
    {
      Exiv2::XmpData sidecarXmpData;
      std::string xmpPacket;

      Exiv2::DataBuf buf = Exiv2::readFile(input_filename);
      xmpPacket.assign(reinterpret_cast<char *>(buf.pData_), buf.size_);
      Exiv2::XmpParser::decode(sidecarXmpData, xmpPacket);

      for(Exiv2::XmpData::const_iterator it = sidecarXmpData.begin(); it != sidecarXmpData.end(); ++it)
        xmpData.add(*it);
    }

    dt_remove_known_keys(xmpData); // is this needed?

    // last but not least attach what we have in DB to the XMP. in theory that should be
    // the same as what we just copied over from the sidecar file, but you never know ...
    dt_exif_xmp_read_data(xmpData, imgid);

    // serialize the xmp data and output the xmp packet
    std::string xmpPacket;
    if(Exiv2::XmpParser::encode(xmpPacket, xmpData,
      Exiv2::XmpParser::useCompactFormat | Exiv2::XmpParser::omitPacketWrapper) != 0)
    {
      throw Exiv2::Error(1, "[xmp_write] failed to serialize xmp data");
    }
    return g_strdup(xmpPacket.c_str());
  }
  catch(Exiv2::AnyError &e)
  {
    std::cerr << "[xmp_read_blob] caught exiv2 exception '" << e << "'\n";
    return NULL;
  }
}

int dt_exif_xmp_attach(const int imgid, const char *filename)
{
  try
  {
    char input_filename[PATH_MAX] = { 0 };
    gboolean from_cache = FALSE;
    dt_image_full_path(imgid, input_filename, sizeof(input_filename), &from_cache);

    std::unique_ptr<Exiv2::Image> img(Exiv2::ImageFactory::open(filename));
    // unfortunately it seems we have to read the metadata, to not erase the exif (which we just wrote).
    // will make export slightly slower, oh well.
    // img->clearXmpPacket();
    img->readMetadata();

    // initialize XMP and IPTC data with the one from the original file
    std::unique_ptr<Exiv2::Image> input_image(Exiv2::ImageFactory::open(input_filename));
    if(input_image.get() != 0)
    {
      input_image->readMetadata();
      img->setIptcData(input_image->iptcData());
      img->setXmpData(input_image->xmpData());
    }

    Exiv2::XmpData &xmpData = img->xmpData();

    // now add whatever we have in the sidecar XMP. this overwrites stuff from the source image
    dt_image_path_append_version(imgid, input_filename, sizeof(input_filename));
    g_strlcat(input_filename, ".xmp", sizeof(input_filename));
    if(g_file_test(input_filename, G_FILE_TEST_EXISTS))
    {
      Exiv2::XmpData sidecarXmpData;
      std::string xmpPacket;

      Exiv2::DataBuf buf = Exiv2::readFile(input_filename);
      xmpPacket.assign(reinterpret_cast<char *>(buf.pData_), buf.size_);
      Exiv2::XmpParser::decode(sidecarXmpData, xmpPacket);

      for(Exiv2::XmpData::const_iterator it = sidecarXmpData.begin(); it != sidecarXmpData.end(); ++it)
        xmpData.add(*it);
    }

    dt_remove_known_keys(xmpData); // is this needed?

    // last but not least attach what we have in DB to the XMP. in theory that should be
    // the same as what we just copied over from the sidecar file, but you never know ...
    dt_exif_xmp_read_data(xmpData, imgid);

    img->writeMetadata();
    return 0;
  }
  catch(Exiv2::AnyError &e)
  {
    std::cerr << "[xmp_attach] " << filename << ": caught exiv2 exception '" << e << "'\n";
    return -1;
  }
}

// write xmp sidecar file:
int dt_exif_xmp_write(const int imgid, const char *filename)
{
  // refuse to write sidecar for non-existent image:
  char imgfname[PATH_MAX] = { 0 };
  gboolean from_cache = TRUE;

  dt_image_full_path(imgid, imgfname, sizeof(imgfname), &from_cache);
  if(!g_file_test(imgfname, G_FILE_TEST_IS_REGULAR)) return 1;

  try
  {
    Exiv2::XmpData xmpData;
    std::string xmpPacket;
    if(g_file_test(filename, G_FILE_TEST_EXISTS))
    {
      Exiv2::DataBuf buf = Exiv2::readFile(filename);
      xmpPacket.assign(reinterpret_cast<char *>(buf.pData_), buf.size_);
      Exiv2::XmpParser::decode(xmpData, xmpPacket);
      // because XmpSeq or XmpBag are added to the list, we first have
      // to remove these so that we don't end up with a string of duplicates
      dt_remove_known_keys(xmpData);
    }

    // initialize xmp data:
    dt_exif_xmp_read_data(xmpData, imgid);

    // serialize the xmp data and output the xmp packet
    if(Exiv2::XmpParser::encode(xmpPacket, xmpData,
       Exiv2::XmpParser::useCompactFormat | Exiv2::XmpParser::omitPacketWrapper) != 0)
    {
      throw Exiv2::Error(1, "[xmp_write] failed to serialize xmp data");
    }
    std::ofstream fout(filename);
    if(fout.is_open())
    {
      fout << "<?xml version=\"1.0\" encoding=\"UTF-8\"?>\n"; // write XML header
      fout << xmpPacket;
      fout.close();
    }
    return 0;
  }
  catch(Exiv2::AnyError &e)
  {
    std::cerr << "[xmp_write] " << filename << ": caught exiv2 exception '" << e << "'\n";
    return -1;
  }
}

dt_colorspaces_color_profile_type_t dt_exif_get_color_space(const uint8_t *data, size_t size)
{
  try
  {
    Exiv2::ExifData::const_iterator pos;
    Exiv2::ExifData exifData;
    Exiv2::ExifParser::decode(exifData, data, size);

    // 0x01   -> sRGB
    // 0x02   -> AdobeRGB
    // 0xffff -> Uncalibrated
    //          + Exif.Iop.InteroperabilityIndex of 'R03' -> AdobeRGB
    //          + Exif.Iop.InteroperabilityIndex of 'R98' -> sRGB
    if((pos = exifData.findKey(Exiv2::ExifKey("Exif.Photo.ColorSpace"))) != exifData.end() && pos->size())
    {
      int colorspace = pos->toLong();
      if(colorspace == 0x01)
        return DT_COLORSPACE_SRGB;
      else if(colorspace == 0x02)
        return DT_COLORSPACE_ADOBERGB;
      else if(colorspace == 0xffff)
      {
        if((pos = exifData.findKey(Exiv2::ExifKey("Exif.Iop.InteroperabilityIndex"))) != exifData.end()
          && pos->size())
        {
          std::string interop_index = pos->toString();
          if(interop_index == "R03")
            return DT_COLORSPACE_ADOBERGB;
          else if(interop_index == "R98")
            return DT_COLORSPACE_SRGB;
        }
      }
    }

    return DT_COLORSPACE_DISPLAY; // nothing embedded
  }
  catch(Exiv2::AnyError &e)
  {
    std::string s(e.what());
    std::cerr << "[exiv2] " << s << std::endl;
    return DT_COLORSPACE_DISPLAY;
  }
}

static void dt_exif_log_handler(int log_level, const char *message)
{
  if(log_level >= Exiv2::LogMsg::level())
  {
    // We don't seem to need \n in the format string as exiv2 includes it
    // in the messages themselves
    dt_print(DT_DEBUG_CAMERA_SUPPORT, "[exiv2] %s", message);
  }
}

void dt_exif_init()
{
  // preface the exiv2 messages with "[exiv2] "
  Exiv2::LogMsg::setHandler(&dt_exif_log_handler);

  Exiv2::XmpParser::initialize();
  // this has te stay with the old url (namespace already propagated outside dt)
  Exiv2::XmpProperties::registerNs("http://darktable.sf.net/", "darktable");
  Exiv2::XmpProperties::registerNs("http://ns.adobe.com/lightroom/1.0/", "lr");
  Exiv2::XmpProperties::registerNs("http://cipa.jp/exif/1.0/", "exifEX");
}

void dt_exif_cleanup()
{
  Exiv2::XmpParser::terminate();
}

// modelines: These editor modelines have been set for all relevant files by tools/update_modelines.sh
// vim: shiftwidth=2 expandtab tabstop=2 cindent
// kate: tab-indents: off; indent-width 2; replace-tabs on; indent-mode cstyle; remove-trailing-spaces modified;<|MERGE_RESOLUTION|>--- conflicted
+++ resolved
@@ -1000,34 +1000,13 @@
     return 1;
   }
 }
-<<<<<<< HEAD
-
-/** read the metadata of an image.
- * XMP data trumps IPTC data trumps EXIF data
- */
-int dt_exif_read(dt_image_t *img, const char *path)
-{
-  // at least set datetime taken to something useful in case there is no exif data in this file (pfm, png,
-  // ...)
-  struct stat statbuf;
-
-  if(!stat(path, &statbuf))
-  {
-    struct tm result;
-    strftime(img->exif_datetime_taken, 20, "%Y:%m:%d %H:%M:%S", localtime_r(&statbuf.st_mtime, &result));
-  }
-
-  try
-  {
-    std::unique_ptr<Exiv2::Image> image(Exiv2::ImageFactory::open(path));
-=======
+
 #ifdef __APPLE__
 static int _dt_exif_read(dt_image_t *img, Exiv2::Image::AutoPtr &image)
 #else
 static int _dt_exif_read(dt_image_t *img, std::unique_ptr<Exiv2::Image> &image)
 #endif
 {
->>>>>>> a0ff5809
     assert(image.get() != 0);
     image->readMetadata();
     bool res = true;
@@ -1046,12 +1025,7 @@
 
     // XMP metadata
     Exiv2::XmpData &xmpData = image->xmpData();
-<<<<<<< HEAD
     if(!xmpData.empty()) res = dt_exif_read_xmp_data(img, xmpData, -1, true) && res;
-=======
-    if(!xmpData.empty())
-      res = dt_exif_read_xmp_data(img, xmpData, false, true) && res;
->>>>>>> a0ff5809
 
     // Initialize size - don't wait for full raw to be loaded to get this
     // information. If use_embedded_thumbnail is set, it will take a
