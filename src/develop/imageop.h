--- conflicted
+++ resolved
@@ -286,9 +286,8 @@
 void dt_iop_YCbCr_to_RGB(const float *yuv, float *rgb);
 void dt_iop_RGB_to_YCbCr(const float *rgb, float *yuv);
 
-<<<<<<< HEAD
 dt_iop_module_t *get_colorout_module();
-=======
+
 /** takes four points (x,y) in two arrays and fills the cubic coefficients a, such that y = [X] * a, where
   * [X] is the matrix containing all x^3 x^2 x^1 x^0 lines for all four x. */
 void dt_iop_estimate_cubic(const float *const x, const float *const y, float *a);
@@ -339,6 +338,4 @@
   return coeff[0] * powf(x, coeff[1]);
 }
 
->>>>>>> 91be2e9a
-
 #endif