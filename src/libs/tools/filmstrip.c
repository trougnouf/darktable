/*
    This file is part of darktable,
    copyright (c) 2011-2012 Henrik Andersson.

    darktable is free software: you can redistribute it and/or modify
    it under the terms of the GNU General Public License as published by
    the Free Software Foundation, either version 3 of the License, or
    (at your option) any later version.

    darktable is distributed in the hope that it will be useful,
    but WITHOUT ANY WARRANTY; without even the implied warranty of
    MERCHANTABILITY or FITNESS FOR A PARTICULAR PURPOSE.  See the
    GNU General Public License for more details.

    You should have received a copy of the GNU General Public License
    along with darktable.  If not, see <http://www.gnu.org/licenses/>.
*/

#include "common/collection.h"
#include "common/colorlabels.h"
#include "common/darktable.h"
#include "common/debug.h"
#include "common/history.h"
#include "common/image_cache.h"
#include "common/mipmap_cache.h"
#include "common/ratings.h"
#include "common/selection.h"
#include "control/conf.h"
#include "control/control.h"
#include "develop/develop.h"
#include "gui/accelerators.h"
#include "gui/drag_and_drop.h"
#include "gui/gtk.h"
#include "gui/hist_dialog.h"
#include "libs/lib.h"
#include "libs/lib_api.h"
#include "views/view.h"

#include <gdk/gdkkeysyms.h>

DT_MODULE(1)

typedef enum dt_lib_filmstrip_select_t
{
  DT_LIB_FILMSTRIP_SELECT_NONE,
  DT_LIB_FILMSTRIP_SELECT_SINGLE,
  DT_LIB_FILMSTRIP_SELECT_TOGGLE,
  DT_LIB_FILMSTRIP_SELECT_RANGE
} dt_lib_filmstrip_select_t;

typedef struct dt_lib_filmstrip_t
{
  GtkWidget *filmstrip;

  /* state vars */
  int32_t last_selected_id;
  int32_t mouse_over_id;
  int32_t offset;
  int32_t collection_count;
  int32_t history_copy_imgid;
  gdouble pointerx, pointery;
  dt_view_image_over_t image_over;

  gboolean size_handle_is_dragging;
  gint size_handle_x, size_handle_y;
  int32_t size_handle_height;

  int32_t activated_image;
  dt_lib_filmstrip_select_t select;
  int32_t select_id;

  float thumb_size;
  float offset_x;
  int last_mouse_over_thumb;
  int32_t last_exposed_id;
  gboolean force_expose_all;
  cairo_surface_t *surface;
  GHashTable *thumbs_table;
  int32_t panel_width;
  int32_t panel_height;

  dt_gui_hist_dialog_t dg;
} dt_lib_filmstrip_t;

/* proxy function to center filmstrip on imgid */
static void _lib_filmstrip_scroll_to_image(dt_lib_module_t *self, gint imgid, gboolean activate);
/* proxy function for retrieving last activate request image id */
static int32_t _lib_filmstrip_get_activated_imgid(dt_lib_module_t *self);
static GtkWidget *_lib_filmstrip_get_widget(dt_lib_module_t *self);

/* motion notify event handler */
static gboolean _lib_filmstrip_motion_notify_callback(GtkWidget *w, GdkEventMotion *e, gpointer user_data);
/* motion leave event handler */
static gboolean _lib_filmstrip_mouse_leave_callback(GtkWidget *w, GdkEventCrossing *e, gpointer user_data);
/* scroll event */
static gboolean _lib_filmstrip_scroll_callback(GtkWidget *w, GdkEventScroll *e, gpointer user_data);
/* expose function for filmstrip module */
static gboolean _lib_filmstrip_draw_callback(GtkWidget *widget, cairo_t *cr, gpointer user_data);
/* button press callback */
static gboolean _lib_filmstrip_button_press_callback(GtkWidget *widget, GdkEventButton *event,
                                                     gpointer user_data);
/* button release callback */
static gboolean _lib_filmstrip_button_release_callback(GtkWidget *widget, GdkEventButton *event,
                                                       gpointer user_data);
/* signal callback for collection change */
static void _lib_filmstrip_collection_changed_callback(gpointer instance, gpointer user_data);

/* key accelerators callback */
static gboolean _lib_filmstrip_copy_history_key_accel_callback(GtkAccelGroup *accel_group,
                                                               GObject *aceeleratable, guint keyval,
                                                               GdkModifierType modifier, gpointer data);
static gboolean _lib_filmstrip_copy_history_parts_key_accel_callback(GtkAccelGroup *accel_group,
                                                                     GObject *aceeleratable, guint keyval,
                                                                     GdkModifierType modifier, gpointer data);
static gboolean _lib_filmstrip_paste_history_key_accel_callback(GtkAccelGroup *accel_group,
                                                                GObject *aceeleratable, guint keyval,
                                                                GdkModifierType modifier, gpointer data);
static gboolean _lib_filmstrip_paste_history_parts_key_accel_callback(GtkAccelGroup *accel_group,
                                                                      GObject *aceeleratable, guint keyval,
                                                                      GdkModifierType modifier,
                                                                      gpointer data);
static gboolean _lib_filmstrip_discard_history_key_accel_callback(GtkAccelGroup *accel_group,
                                                                  GObject *aceeleratable, guint keyval,
                                                                  GdkModifierType modifier, gpointer data);
static gboolean _lib_filmstrip_duplicate_image_key_accel_callback(GtkAccelGroup *accel_group,
                                                                  GObject *aceeleratable, guint keyval,
                                                                  GdkModifierType modifier, gpointer data);
static gboolean _lib_filmstrip_ratings_key_accel_callback(GtkAccelGroup *accel_group, GObject *aceeleratable,
                                                          guint keyval, GdkModifierType modifier,
                                                          gpointer data);
static gboolean _lib_filmstrip_colorlabels_key_accel_callback(GtkAccelGroup *accel_group,
                                                              GObject *aceeleratable, guint keyval,
                                                              GdkModifierType modifier, gpointer data);
static gboolean _lib_filmstrip_select_key_accel_callback(GtkAccelGroup *accel_group, GObject *aceeleratable,
                                                         guint keyval, GdkModifierType modifier,
                                                         gpointer data);

/* drag'n'drop callbacks */
static void _lib_filmstrip_dnd_get_callback(GtkWidget *widget, GdkDragContext *context,
                                            GtkSelectionData *selection_data, guint target_type, guint time,
                                            gpointer user_data);
static void _lib_filmstrip_dnd_begin_callback(GtkWidget *widget, GdkDragContext *context, gpointer user_data);

const char *name(dt_lib_module_t *self)
{
  return _("filmstrip");
}

const char **views(dt_lib_module_t *self)
{
  static const char *v[] = {"lighttable", "darkroom", "tethering", "map", "print", NULL};
  return v;
}

uint32_t container(dt_lib_module_t *self)
{
  return DT_UI_CONTAINER_PANEL_BOTTOM;
}

int expandable(dt_lib_module_t *self)
{
  return 0;
}

int position()
{
  return 1001;
}

static inline gboolean _is_on_lighttable()
{
  // on lighttable, does nothing and report that it has not been handled
  const dt_view_t *cv = dt_view_manager_get_current_view(darktable.view_manager);
  return cv->view((dt_view_t *)cv) == DT_VIEW_LIGHTTABLE;
}

void init_key_accels(dt_lib_module_t *self)
{
  dt_view_type_flags_t views = DT_VIEW_DARKROOM | DT_VIEW_TETHERING | DT_VIEW_MAP | DT_VIEW_PRINT;
  /* setup rating key accelerators */
  dt_accel_register_lib_for_views(self, views, NC_("accel", "rate 0"), GDK_KEY_0, 0);
  dt_accel_register_lib_for_views(self, views, NC_("accel", "rate 1"), GDK_KEY_1, 0);
  dt_accel_register_lib_for_views(self, views, NC_("accel", "rate 2"), GDK_KEY_2, 0);
  dt_accel_register_lib_for_views(self, views, NC_("accel", "rate 3"), GDK_KEY_3, 0);
  dt_accel_register_lib_for_views(self, views, NC_("accel", "rate 4"), GDK_KEY_4, 0);
  dt_accel_register_lib_for_views(self, views, NC_("accel", "rate 5"), GDK_KEY_5, 0);
  dt_accel_register_lib_for_views(self, views, NC_("accel", "rate reject"), GDK_KEY_r, 0);

  /* setup history key accelerators */
  dt_accel_register_lib_for_views(self, views, NC_("accel", "copy history"), GDK_KEY_c, GDK_CONTROL_MASK);
  dt_accel_register_lib_for_views(self, views, NC_("accel", "copy history parts"), GDK_KEY_c,
                                  GDK_CONTROL_MASK | GDK_SHIFT_MASK);
  dt_accel_register_lib_for_views(self, views, NC_("accel", "paste history"), GDK_KEY_v, GDK_CONTROL_MASK);
  dt_accel_register_lib_for_views(self, views, NC_("accel", "paste history parts"), GDK_KEY_v,
                                  GDK_CONTROL_MASK | GDK_SHIFT_MASK);
  dt_accel_register_lib_for_views(self, views, NC_("accel", "discard history"), 0, 0);

  dt_accel_register_lib_for_views(self, views, NC_("accel", "duplicate image"), GDK_KEY_d, GDK_CONTROL_MASK);

  /* setup color label accelerators */
  dt_accel_register_lib_for_views(self, views, NC_("accel", "color red"), GDK_KEY_F1, 0);
  dt_accel_register_lib_for_views(self, views, NC_("accel", "color yellow"), GDK_KEY_F2, 0);
  dt_accel_register_lib_for_views(self, views, NC_("accel", "color green"), GDK_KEY_F3, 0);
  dt_accel_register_lib_for_views(self, views, NC_("accel", "color blue"), GDK_KEY_F4, 0);
  dt_accel_register_lib_for_views(self, views, NC_("accel", "color purple"), GDK_KEY_F5, 0);

  /* setup selection accelerators */
  dt_accel_register_lib_for_views(self, views, NC_("accel", "select all"), GDK_KEY_a, GDK_CONTROL_MASK);
  dt_accel_register_lib_for_views(self, views, NC_("accel", "select none"), GDK_KEY_a,
                                  GDK_CONTROL_MASK | GDK_SHIFT_MASK);
  dt_accel_register_lib_for_views(self, views, NC_("accel", "invert selection"), GDK_KEY_i, GDK_CONTROL_MASK);
  dt_accel_register_lib_for_views(self, views, NC_("accel", "select film roll"), 0, 0);
  dt_accel_register_lib_for_views(self, views, NC_("accel", "select untouched"), 0, 0);
}

void connect_key_accels(dt_lib_module_t *self)
{
  // this accels are handle directly by lighttable view
  if(_is_on_lighttable()) return;

  // Rating accels
  dt_accel_connect_lib(self, "rate 0", g_cclosure_new(G_CALLBACK(_lib_filmstrip_ratings_key_accel_callback),
                                                      GINT_TO_POINTER(DT_VIEW_DESERT), NULL));
  dt_accel_connect_lib(self, "rate 1", g_cclosure_new(G_CALLBACK(_lib_filmstrip_ratings_key_accel_callback),
                                                      GINT_TO_POINTER(DT_VIEW_STAR_1), NULL));
  dt_accel_connect_lib(self, "rate 2", g_cclosure_new(G_CALLBACK(_lib_filmstrip_ratings_key_accel_callback),
                                                      GINT_TO_POINTER(DT_VIEW_STAR_2), NULL));
  dt_accel_connect_lib(self, "rate 3", g_cclosure_new(G_CALLBACK(_lib_filmstrip_ratings_key_accel_callback),
                                                      GINT_TO_POINTER(DT_VIEW_STAR_3), NULL));
  dt_accel_connect_lib(self, "rate 4", g_cclosure_new(G_CALLBACK(_lib_filmstrip_ratings_key_accel_callback),
                                                      GINT_TO_POINTER(DT_VIEW_STAR_4), NULL));
  dt_accel_connect_lib(self, "rate 5", g_cclosure_new(G_CALLBACK(_lib_filmstrip_ratings_key_accel_callback),
                                                      GINT_TO_POINTER(DT_VIEW_STAR_5), NULL));
  dt_accel_connect_lib(self, "rate reject",
                       g_cclosure_new(G_CALLBACK(_lib_filmstrip_ratings_key_accel_callback),
                                      GINT_TO_POINTER(DT_VIEW_REJECT), NULL));

  // History key accels
  dt_accel_connect_lib(
      self, "copy history",
      g_cclosure_new(G_CALLBACK(_lib_filmstrip_copy_history_key_accel_callback), (gpointer)self->data, NULL));
  dt_accel_connect_lib(self, "copy history parts",
                       g_cclosure_new(G_CALLBACK(_lib_filmstrip_copy_history_parts_key_accel_callback),
                                      (gpointer)self->data, NULL));
  dt_accel_connect_lib(self, "paste history",
                       g_cclosure_new(G_CALLBACK(_lib_filmstrip_paste_history_key_accel_callback),
                                      (gpointer)self->data, NULL));
  dt_accel_connect_lib(self, "paste history parts",
                       g_cclosure_new(G_CALLBACK(_lib_filmstrip_paste_history_parts_key_accel_callback),
                                      (gpointer)self->data, NULL));
  dt_accel_connect_lib(self, "discard history",
                       g_cclosure_new(G_CALLBACK(_lib_filmstrip_discard_history_key_accel_callback),
                                      (gpointer)self->data, NULL));

  dt_accel_connect_lib(self, "duplicate image",
                       g_cclosure_new(G_CALLBACK(_lib_filmstrip_duplicate_image_key_accel_callback),
                                      (gpointer)self->data, NULL));

  // Color label accels
  dt_accel_connect_lib(
      self, "color red",
      g_cclosure_new(G_CALLBACK(_lib_filmstrip_colorlabels_key_accel_callback), GINT_TO_POINTER(0), NULL));
  dt_accel_connect_lib(
      self, "color yellow",
      g_cclosure_new(G_CALLBACK(_lib_filmstrip_colorlabels_key_accel_callback), GINT_TO_POINTER(1), NULL));
  dt_accel_connect_lib(
      self, "color green",
      g_cclosure_new(G_CALLBACK(_lib_filmstrip_colorlabels_key_accel_callback), GINT_TO_POINTER(2), NULL));
  dt_accel_connect_lib(
      self, "color blue",
      g_cclosure_new(G_CALLBACK(_lib_filmstrip_colorlabels_key_accel_callback), GINT_TO_POINTER(3), NULL));
  dt_accel_connect_lib(
      self, "color purple",
      g_cclosure_new(G_CALLBACK(_lib_filmstrip_colorlabels_key_accel_callback), GINT_TO_POINTER(4), NULL));

  // Selection accels
  dt_accel_connect_lib(self, "select all", g_cclosure_new(G_CALLBACK(_lib_filmstrip_select_key_accel_callback),
                                                          GINT_TO_POINTER(0), NULL));
  dt_accel_connect_lib(
      self, "select none",
      g_cclosure_new(G_CALLBACK(_lib_filmstrip_select_key_accel_callback), GINT_TO_POINTER(1), NULL));
  dt_accel_connect_lib(
      self, "invert selection",
      g_cclosure_new(G_CALLBACK(_lib_filmstrip_select_key_accel_callback), GINT_TO_POINTER(2), NULL));
  dt_accel_connect_lib(
      self, "select film roll",
      g_cclosure_new(G_CALLBACK(_lib_filmstrip_select_key_accel_callback), GINT_TO_POINTER(3), NULL));
  dt_accel_connect_lib(
      self, "select untouched",
      g_cclosure_new(G_CALLBACK(_lib_filmstrip_select_key_accel_callback), GINT_TO_POINTER(4), NULL));
}

void gui_init(dt_lib_module_t *self)
{
  /* initialize ui widgets */
  dt_lib_filmstrip_t *d = (dt_lib_filmstrip_t *)calloc(1, sizeof(dt_lib_filmstrip_t));
  self->data = (void *)d;

  d->last_selected_id = -1;
  d->history_copy_imgid = -1;
  d->activated_image = -1;
  d->mouse_over_id = -1;
  d->pointerx = -1;
  d->pointery = -1;
  d->thumb_size = -1;
  d->last_mouse_over_thumb = -1;
  d->last_exposed_id = -1;
  d->force_expose_all = FALSE;
  d->offset_x = 0;
  d->surface = NULL;
  d->panel_width = -1;
  d->panel_height = -1;
  d->thumbs_table = g_hash_table_new(g_int_hash, g_int_equal);
  dt_gui_hist_dialog_init(&d->dg);

  /* creating drawing area */
  self->widget = gtk_box_new(GTK_ORIENTATION_VERTICAL, 0);

  /* creating filmstrip box*/
  d->filmstrip = gtk_event_box_new();

  /* allow drag&drop of images from the filmstrip. this has to come before the other callbacks are registered!
   */
  gtk_drag_source_set(d->filmstrip, GDK_BUTTON1_MASK, target_list_all, n_targets_all, GDK_ACTION_COPY);
#ifdef HAVE_MAP
  gtk_drag_dest_set(d->filmstrip, GTK_DEST_DEFAULT_ALL, target_list_internal, n_targets_internal,
                    GDK_ACTION_COPY);
#endif

  g_signal_connect_after(d->filmstrip, "drag-begin", G_CALLBACK(_lib_filmstrip_dnd_begin_callback), self);
  g_signal_connect(d->filmstrip, "drag-data-get", G_CALLBACK(_lib_filmstrip_dnd_get_callback), self);

  gtk_widget_add_events(d->filmstrip, GDK_POINTER_MOTION_MASK | GDK_POINTER_MOTION_HINT_MASK
                                      | GDK_BUTTON_PRESS_MASK | GDK_BUTTON_RELEASE_MASK
                                      | darktable.gui->scroll_mask
                                      | GDK_LEAVE_NOTIFY_MASK);

  /* connect callbacks */
  g_signal_connect(G_OBJECT(d->filmstrip), "draw", G_CALLBACK(_lib_filmstrip_draw_callback), self);
  g_signal_connect(G_OBJECT(d->filmstrip), "button-press-event",
                   G_CALLBACK(_lib_filmstrip_button_press_callback), self);
  g_signal_connect(G_OBJECT(d->filmstrip), "button-release-event",
                   G_CALLBACK(_lib_filmstrip_button_release_callback), self);
  g_signal_connect(G_OBJECT(d->filmstrip), "scroll-event", G_CALLBACK(_lib_filmstrip_scroll_callback), self);
  g_signal_connect(G_OBJECT(d->filmstrip), "motion-notify-event",
                   G_CALLBACK(_lib_filmstrip_motion_notify_callback), self);
  g_signal_connect(G_OBJECT(d->filmstrip), "leave-notify-event",
                   G_CALLBACK(_lib_filmstrip_mouse_leave_callback), self);

  gtk_box_pack_start(GTK_BOX(self->widget), d->filmstrip, TRUE, TRUE, 0);

  /* initialize view manager proxy */
  darktable.view_manager->proxy.filmstrip.module = self;
  darktable.view_manager->proxy.filmstrip.scroll_to_image = _lib_filmstrip_scroll_to_image;
  darktable.view_manager->proxy.filmstrip.activated_image = _lib_filmstrip_get_activated_imgid;
  darktable.view_manager->proxy.filmstrip.widget = _lib_filmstrip_get_widget;

  /* connect signal handler */
  dt_control_signal_connect(darktable.signals, DT_SIGNAL_COLLECTION_CHANGED,
                            G_CALLBACK(_lib_filmstrip_collection_changed_callback), (gpointer)self);
  dt_control_signal_connect(darktable.signals, DT_SIGNAL_DEVELOP_MIPMAP_UPDATED,
                            G_CALLBACK(_lib_filmstrip_collection_changed_callback), (gpointer)self);
}

void gui_cleanup(dt_lib_module_t *self)
{
  dt_lib_filmstrip_t *strip = (dt_lib_filmstrip_t *)self->data;

  /* disconnect from signals */
  dt_control_signal_disconnect(darktable.signals, G_CALLBACK(_lib_filmstrip_collection_changed_callback),
                               (gpointer)self);

  /* unset viewmanager proxy */
  darktable.view_manager->proxy.filmstrip.module = NULL;

  g_hash_table_destroy(strip->thumbs_table);

  /* cleanup */
  free(self->data);
  self->data = NULL;
}


static gboolean _lib_filmstrip_mouse_leave_callback(GtkWidget *w, GdkEventCrossing *e, gpointer user_data)
{
  dt_lib_module_t *self = (dt_lib_module_t *)user_data;
  dt_lib_filmstrip_t *strip = (dt_lib_filmstrip_t *)self->data;

  dt_control_set_mouse_over_id(strip->activated_image);

  /* suppress mouse over highlight upon leave */
  strip->pointery = -1;
  gtk_widget_queue_draw(strip->filmstrip);

  return TRUE;
}

<<<<<<< HEAD
static gboolean _lib_filmstrip_size_handle_cursor_callback(GtkWidget *w, GdkEventCrossing *e,
                                                           gpointer user_data)
{
  dt_control_change_cursor((e->type == GDK_ENTER_NOTIFY) ? GDK_SB_V_DOUBLE_ARROW : GDK_LEFT_PTR);
  return TRUE;
}

static gboolean _lib_filmstrip_size_handle_button_callback(GtkWidget *w, GdkEventButton *e, gpointer user_data)
{
  dt_lib_module_t *self = (dt_lib_module_t *)user_data;
  dt_lib_filmstrip_t *d = (dt_lib_filmstrip_t *)self->data;

  if(e->button == 1)
  {
    if(e->type == GDK_BUTTON_PRESS)
    {
      /* store current  mousepointer position */
#if GTK_CHECK_VERSION(3, 20, 0)
      gdk_window_get_device_position(e->window,
                                     gdk_seat_get_pointer(gdk_display_get_default_seat(gdk_window_get_display(
                                         gtk_widget_get_window(dt_ui_main_window(darktable.gui->ui))))),
                                     &d->size_handle_x, &d->size_handle_y, 0);
#else
      gdk_window_get_device_position(
          gtk_widget_get_window(dt_ui_main_window(darktable.gui->ui)),
          gdk_device_manager_get_client_pointer(gdk_display_get_device_manager(
              gdk_window_get_display(gtk_widget_get_window(dt_ui_main_window(darktable.gui->ui))))),
          &d->size_handle_x, &d->size_handle_y, NULL);
#endif

      gtk_widget_get_size_request(d->filmstrip, NULL, &d->size_handle_height);
      d->size_handle_is_dragging = TRUE;
      cairo_surface_destroy(d->surface);
      d->surface = NULL;
    }
    else if(e->type == GDK_BUTTON_RELEASE)
      d->size_handle_is_dragging = FALSE;
  }
  return TRUE;
}

static gboolean _lib_filmstrip_size_handle_motion_notify_callback(GtkWidget *w, GdkEventButton *e,
                                                                  gpointer user_data)
{
  dt_lib_module_t *self = (dt_lib_module_t *)user_data;
  dt_lib_filmstrip_t *d = (dt_lib_filmstrip_t *)self->data;
  if(d->size_handle_is_dragging)
  {
    gint x, y, sx, sy;
#if GTK_CHECK_VERSION(3, 20, 0)
    gdk_window_get_device_position(e->window,
        gdk_seat_get_pointer(gdk_display_get_default_seat(
            gdk_window_get_display(gtk_widget_get_window(dt_ui_main_window(darktable.gui->ui))))),
        &x, &y, 0);
#else
    gdk_window_get_device_position(
        gtk_widget_get_window(dt_ui_main_window(darktable.gui->ui)),
        gdk_device_manager_get_client_pointer(gdk_display_get_device_manager(
            gdk_window_get_display(gtk_widget_get_window(dt_ui_main_window(darktable.gui->ui))))),
        &x, &y, NULL);
#endif

    gtk_widget_get_size_request(d->filmstrip, &sx, &sy);
    sy = CLAMP(d->size_handle_height + (d->size_handle_y - y), DT_PIXEL_APPLY_DPI(64),
               DT_PIXEL_APPLY_DPI(400));

    dt_conf_set_int("plugins/lighttable/filmstrip/height", sy);

    cairo_surface_destroy(d->surface);
    d->surface = NULL;
    gtk_widget_set_size_request(d->filmstrip, -1, sy);

    return TRUE;
  }

  return FALSE;
=======
static inline gboolean _is_on_lighttable()
{
  // on lighttable, does nothing and report that it has not been handled
  const dt_view_t *cv = dt_view_manager_get_current_view(darktable.view_manager);
  return cv->view((dt_view_t *)cv) == DT_VIEW_LIGHTTABLE;
>>>>>>> 4bed5352
}

static gboolean _lib_filmstrip_motion_notify_callback(GtkWidget *w, GdkEventMotion *e, gpointer user_data)
{
  dt_lib_module_t *self = (dt_lib_module_t *)user_data;
  dt_lib_filmstrip_t *strip = (dt_lib_filmstrip_t *)self->data;

  // no redraw by default
  gboolean do_redraw = FALSE;

  strip->pointerx = e->x;
  strip->pointery = e->y;

  if(strip->thumb_size == -1)
  {
    do_redraw = TRUE;
  }
  else
  {
    // compute the actual thumb number, this is not at all the thumb id, but a count of the thumb starting from the
    // left and continuing to the right. this goal is to filter out as much as possible the redraw event. when we
    // stay on the same thumb we do not redraw, there is nothing to do. the exception is a small border around the
    // thumb to ensure the stars, reject tag and the dev history sensitive area are reacting.
    const double px = e->x - strip->offset_x;
    const double py = e->y;
    const int mouse_over_thumb = (int)(1.0 + px / strip->thumb_size);
    const float x_offset = fmodf(px, strip->thumb_size);
    const float y_offset = fmodf(py, strip->thumb_size);
    const float end_pos = (strip->thumb_size * 85) / 100;
    const float start_pos = (strip->thumb_size * 10) / 100;

    if (strip->last_mouse_over_thumb == -1 || strip->last_mouse_over_thumb != mouse_over_thumb
        || (y_offset > end_pos || y_offset < start_pos)
        || (x_offset > end_pos || x_offset < start_pos))
    {
      strip->last_mouse_over_thumb = mouse_over_thumb;
      do_redraw = TRUE;
    }
  }

  /* redraw */
  if(do_redraw) gtk_widget_queue_draw(strip->filmstrip);
  return TRUE;
}

static gboolean _lib_filmstrip_scroll_callback(GtkWidget *w, GdkEventScroll *e, gpointer user_data)
{
  dt_lib_module_t *self = (dt_lib_module_t *)user_data;
  dt_lib_filmstrip_t *strip = (dt_lib_filmstrip_t *)self->data;

  /* change the offset */
  int delta;
  if(dt_gui_get_scroll_unit_delta(e, &delta))
  {
    strip->offset = CLAMP(strip->offset + delta, 0, strip->collection_count-1);
    strip->force_expose_all = TRUE;
    gtk_widget_queue_draw(strip->filmstrip);
  }

  return TRUE;
}

static gboolean _lib_filmstrip_imgid_in_collection(const dt_collection_t *collection, const int imgid)
{
  sqlite3_stmt *stmt;
  gboolean image_in_collection = TRUE;
  const char *query = dt_collection_get_query(collection);

  char *count_query = g_strdup_printf("SELECT count(id) FROM (%s) WHERE id = ?3", query);

  DT_DEBUG_SQLITE3_PREPARE_V2(dt_database_get(darktable.db), count_query, -1, &stmt, NULL);
  if((collection->params.query_flags & COLLECTION_QUERY_USE_LIMIT)
     && !(collection->params.query_flags & COLLECTION_QUERY_USE_ONLY_WHERE_EXT))
  {
    DT_DEBUG_SQLITE3_BIND_INT(stmt, 1, 0);
    DT_DEBUG_SQLITE3_BIND_INT(stmt, 2, -1);
  }
  DT_DEBUG_SQLITE3_BIND_INT(stmt, 3, imgid);

  if(sqlite3_step(stmt) == SQLITE_ROW)
    image_in_collection = (sqlite3_column_int(stmt, 0) > 0);
  sqlite3_finalize(stmt);
  g_free(count_query);
  return image_in_collection;
}

static gboolean _lib_filmstrip_button_press_callback(GtkWidget *w, GdkEventButton *e, gpointer user_data)
{
  dt_lib_module_t *self = (dt_lib_module_t *)user_data;
  dt_lib_filmstrip_t *strip = (dt_lib_filmstrip_t *)self->data;

  const int32_t mouse_over_id = strip->mouse_over_id;
  strip->select = DT_LIB_FILMSTRIP_SELECT_NONE;

  if(e->button == 1)
  {
    if(e->type == GDK_BUTTON_PRESS)
    {
      /* let check if any thumb controls was clicked */
      switch(strip->image_over)
      {
        case DT_VIEW_DESERT:
          /* is this an activation of image */
          if((e->state & (GDK_SHIFT_MASK | GDK_CONTROL_MASK)) == 0)
            strip->select = DT_LIB_FILMSTRIP_SELECT_SINGLE;
          else if((e->state & (GDK_CONTROL_MASK)) == GDK_CONTROL_MASK)
            strip->select = DT_LIB_FILMSTRIP_SELECT_TOGGLE;
          else if((e->state & (GDK_SHIFT_MASK)) == GDK_SHIFT_MASK)
            strip->select = DT_LIB_FILMSTRIP_SELECT_RANGE;
          if(strip->select != DT_LIB_FILMSTRIP_SELECT_NONE)
          {
            strip->select_id = mouse_over_id;
            return TRUE;
          }
          break;
        case DT_VIEW_REJECT:
        case DT_VIEW_STAR_1:
        case DT_VIEW_STAR_2:
        case DT_VIEW_STAR_3:
        case DT_VIEW_STAR_4:
        case DT_VIEW_STAR_5:
        {
          int offset = 0;
          if(mouse_over_id == strip->activated_image) offset = dt_collection_image_offset(mouse_over_id);

          dt_ratings_apply_to_image_or_group(mouse_over_id, strip->image_over);

          if(mouse_over_id == strip->activated_image)
            if(_lib_filmstrip_imgid_in_collection(darktable.collection, mouse_over_id) == 0)
              dt_view_filmstrip_scroll_relative(0, offset);

          dt_collection_update_query(darktable.collection); // update the counter and selection
          dt_collection_hint_message(darktable.collection); // More than this, we need to redraw all

          gtk_widget_queue_draw(strip->filmstrip);
          return TRUE;
        }

        default:
          return FALSE;
      }
    }
    else if(e->type == GDK_2BUTTON_PRESS)
    {
      if(mouse_over_id > 0)
      {
        strip->activated_image = mouse_over_id;
        dt_control_signal_raise(darktable.signals, DT_SIGNAL_VIEWMANAGER_FILMSTRIP_ACTIVATE);
        return TRUE;
      }
    }
  }

  return FALSE;
}

static gboolean _lib_filmstrip_button_release_callback(GtkWidget *w, GdkEventButton *e, gpointer user_data)
{
  dt_lib_module_t *self = (dt_lib_module_t *)user_data;
  dt_lib_filmstrip_t *strip = (dt_lib_filmstrip_t *)self->data;

  const int32_t mouse_over_id = strip->mouse_over_id;
  const int32_t select_id = strip->select_id;
  gboolean result = FALSE;
  strip->force_expose_all = TRUE;

  if(mouse_over_id == select_id && mouse_over_id > 0)
  {
    result = TRUE;
    if(strip->select == DT_LIB_FILMSTRIP_SELECT_SINGLE)
      dt_selection_select_single(darktable.selection, mouse_over_id);
    else if(strip->select == DT_LIB_FILMSTRIP_SELECT_TOGGLE)
      dt_selection_toggle(darktable.selection, mouse_over_id);
    else if(strip->select == DT_LIB_FILMSTRIP_SELECT_RANGE)
      dt_selection_select_range(darktable.selection, mouse_over_id);
    else
      result = FALSE;
  }

  strip->select = DT_LIB_FILMSTRIP_SELECT_NONE;
  strip->select_id = -1;

  /* redraw filmstrip */
  gtk_widget_queue_draw(strip->filmstrip);
  return result;
}

static gboolean _expose_again(gpointer user_data)
{
  dt_lib_module_t *self = (dt_lib_module_t *)user_data;
  dt_lib_filmstrip_t *strip = (dt_lib_filmstrip_t *)self->data;
  // unfortunately there might have been images without thumbnails during expose.
  // this can have multiple reasons: not loaded yet (we'll receive a signal when done)
  // or still locked for writing.. we won't be notified when this changes.
  // so we just track whether there were missing images and expose again.
  if(darktable.view_manager->proxy.filmstrip.module)
  {
    gtk_widget_queue_draw(strip->filmstrip);
  }
  return FALSE; // don't call again
}

static gboolean _lib_filmstrip_draw_callback(GtkWidget *widget, cairo_t *wcr, gpointer user_data)
{
  dt_lib_module_t *self = (dt_lib_module_t *)user_data;
  dt_lib_filmstrip_t *strip = (dt_lib_filmstrip_t *)self->data;

  GtkAllocation allocation;
  gtk_widget_get_allocation(widget, &allocation);
  const float width = allocation.width;
  const float height = allocation.height;

  /* empty space between thumbnails */
  const float line_width = DT_PIXEL_APPLY_DPI(2.0);

  // windows could have been expanded for example, we need to create a new surface of the good size and redraw
  if(strip->surface && (width != strip->panel_width || height != strip->panel_height))
  {
    cairo_surface_destroy(strip->surface);
    strip->surface = NULL;
  }

  // create the persistent surface if it does not exists, this surface will be invalidated each time
  // a resize of the filmstrip is done.
  if(!strip->surface)
  {
    strip->surface
      = dt_cairo_image_surface_create(CAIRO_FORMAT_ARGB32, allocation.width, allocation.height);
    strip->force_expose_all = TRUE;
    strip->panel_width = width;
    strip->panel_height = height;
  }

  // get cairo drawing handle
  cairo_t *cr = cairo_create(strip->surface);

  if(darktable.gui->center_tooltip == 1) darktable.gui->center_tooltip++;

  strip->image_over = DT_VIEW_DESERT;

  /* fill background */
  if (strip->mouse_over_id == -1 || strip->force_expose_all)
  {
    strip->force_expose_all = TRUE;
    strip->last_exposed_id = -1;
    dt_gui_gtk_set_source_rgb(cr, DT_GUI_COLOR_FILMSTRIP_BG);
    cairo_paint(cr);
  }

  int offset = strip->offset;

  const float wd = height;
  const float ht = height;
  strip->thumb_size = wd;

  int max_cols = (int)(width / (float)wd) + 2;
  if(max_cols % 2 == 0) max_cols += 1;

  const int col_start = max_cols / 2 - offset;
  const float empty_edge = (width - (max_cols * wd)) / 2.0;
  strip->offset_x = empty_edge;
  int step_res = SQLITE_ROW;

  sqlite3_stmt *stmt = NULL;

  /* mouse over image position in filmstrip */
  const gdouble pointerx = strip->pointerx - empty_edge;
  const gdouble pointery = strip->pointery;
  const int seli = (pointery > 0 && pointery <= ht) ? pointerx / (float)wd : -1;
  const int img_pointerx = (int)fmodf(pointerx, wd);
  const int img_pointery = (int)pointery;

  /* get the count of current collection */
  strip->collection_count = dt_collection_get_count(darktable.collection);

  /* get the collection query */
  const gchar *query = "SELECT imgid FROM memory.collected_images ORDER BY rowid LIMIT ?1, ?2";
  if(!query) return FALSE;

  if(offset < 0) strip->offset = offset = 0;
  if(offset > strip->collection_count - 1) strip->offset = offset = strip->collection_count - 1;

  DT_DEBUG_SQLITE3_PREPARE_V2(dt_database_get(darktable.db), query, -1, &stmt, NULL);
  DT_DEBUG_SQLITE3_BIND_INT(stmt, 1, offset - max_cols / 2);
  DT_DEBUG_SQLITE3_BIND_INT(stmt, 2, max_cols);

  cairo_save(cr);
  cairo_translate(cr, empty_edge, 0.0f);
  const int before_last_exposed_id = strip->last_exposed_id;
  const int initial_mouse_over_id = strip->mouse_over_id;
  int mouse_over_id = -1;
  int missing = 0;

  cairo_translate(cr, line_width, line_width);

  for(int col = 0; col < max_cols; col++)
  {
    if(col < col_start)
    {
      cairo_translate(cr, wd, 0);
      continue;
    }

    if(step_res != SQLITE_DONE)
    {
      step_res = sqlite3_step(stmt);
    }

    if(step_res == SQLITE_ROW)
    {
      const int id = sqlite3_column_int(stmt, 0);
      // set mouse over id
      if(seli == col)
      {
        strip->mouse_over_id = id;
        mouse_over_id = id;
        dt_control_set_mouse_over_id(mouse_over_id);
      }
      cairo_save(cr);
      // FIXME find out where the y translation is done, how big the value is and use it directly instead of
      // getting it from the matrix ...
      cairo_matrix_t m;
      cairo_get_matrix(cr, &m);

      if (id == strip->mouse_over_id
          || strip->force_expose_all
          || id == before_last_exposed_id
          || id == initial_mouse_over_id
          || g_hash_table_contains(strip->thumbs_table, (gpointer)&id))
      {
        if(!strip->force_expose_all && id == mouse_over_id) strip->last_exposed_id = id;

        dt_view_image_expose_t params = { .image_over = &(strip->image_over),
                                          .imgid = id,
                                          .mouse_over = (id == mouse_over_id),
                                          .cr = cr,
                                          .width = wd - 2.0 * line_width,
                                          .height = ht - 2.0 * line_width,
                                          .px = img_pointerx,
                                          .py = img_pointery,
                                          .zoom = max_cols,
                                          .filmstrip = TRUE };

        const int thumb_missed = dt_view_image_expose(&params);

        // if thumb is missing, record it for expose int next round
        if(thumb_missed)
          g_hash_table_add(strip->thumbs_table, (gpointer)&id);
        else
          g_hash_table_remove(strip->thumbs_table, (gpointer)&id);

        missing += thumb_missed;
      }
      cairo_restore(cr);
    }
    else if(step_res == SQLITE_DONE)
    {
      /* do nothing, just add some empty thumb frames */
    }
    else
      goto failure;
    cairo_translate(cr, wd, 0.0f);
  }
failure:
  cairo_restore(cr);
  sqlite3_finalize(stmt);

  if(darktable.gui->center_tooltip == 1) // set in this round
  {
    char *tooltip = dt_history_get_items_as_string(strip->mouse_over_id);
    if(tooltip != NULL)
    {
      gtk_widget_set_tooltip_text(strip->filmstrip, tooltip);
      g_free(tooltip);
    }
  }
  else if(darktable.gui->center_tooltip == 2) // not set in this round
  {
    darktable.gui->center_tooltip = 0;
    gtk_widget_set_tooltip_text(strip->filmstrip, "");
  }

#ifdef _DEBUG
  if(darktable.unmuted & DT_DEBUG_CACHE) dt_mipmap_cache_print(darktable.mipmap_cache);
#endif

  // copy back the new content into the cairo handle of the draw callback
  cairo_destroy(cr);
  cairo_set_source_surface(wcr, strip->surface, 0, 0);
  cairo_paint(wcr);

  if(missing)
    g_timeout_add(250, _expose_again, user_data);
  else
  {
    // clear hash map of thumb to redisplay, we are done
    g_hash_table_remove_all(strip->thumbs_table);
    strip->force_expose_all = FALSE;
  }

  return TRUE;
}

static void _lib_filmstrip_collection_changed_callback(gpointer instance, gpointer user_data)
{
  dt_lib_module_t *self = (dt_lib_module_t *)user_data;
  dt_lib_filmstrip_t *strip = (dt_lib_filmstrip_t *)self->data;
  strip->force_expose_all = TRUE;
  dt_control_queue_redraw_widget(strip->filmstrip);
}

static void _lib_filmstrip_scroll_to_image(dt_lib_module_t *self, gint imgid, gboolean activate)
{
  dt_lib_filmstrip_t *strip = (dt_lib_filmstrip_t *)self->data;

  /* if no imgid just bail out */
  if(imgid <= 0) return;

  strip->activated_image = imgid;

  strip->offset = dt_collection_image_offset(imgid);

  dt_control_set_mouse_over_id(strip->activated_image);

  /* activate the image if requested */
  if(activate)
  {
    strip->activated_image = imgid;
    dt_control_signal_raise(darktable.signals, DT_SIGNAL_VIEWMANAGER_FILMSTRIP_ACTIVATE);
  }

  /* redraw filmstrip. since this is a proxy function it could be used from another thread */
  strip->force_expose_all = TRUE;
  dt_control_queue_redraw_widget(self->widget);
}

static int32_t _lib_filmstrip_get_activated_imgid(dt_lib_module_t *self)
{
  dt_lib_filmstrip_t *strip = (dt_lib_filmstrip_t *)self->data;
  return strip->activated_image;
}

static GtkWidget *_lib_filmstrip_get_widget(dt_lib_module_t *self)
{
  dt_lib_filmstrip_t *strip = (dt_lib_filmstrip_t *)self->data;
  return strip->filmstrip;
}

static gboolean _lib_filmstrip_copy_history_key_accel_callback(GtkAccelGroup *accel_group,
                                                               GObject *aceeleratable, guint keyval,
                                                               GdkModifierType modifier, gpointer data)
{
  dt_lib_filmstrip_t *strip = (dt_lib_filmstrip_t *)data;
  const int32_t mouse_over_id = dt_control_get_mouse_over_id();
  if(mouse_over_id <= 0) return FALSE;
  strip->history_copy_imgid = mouse_over_id;
  strip->dg.selops = NULL;

  /* check if images is currently loaded in darkroom */
  if(dt_dev_is_current_image(darktable.develop, mouse_over_id)) dt_dev_write_history(darktable.develop);
  return TRUE;
}

static gboolean _lib_filmstrip_copy_history_parts_key_accel_callback(GtkAccelGroup *accel_group,
                                                                     GObject *aceeleratable, guint keyval,
                                                                     GdkModifierType modifier, gpointer data)
{
  if(_lib_filmstrip_copy_history_key_accel_callback(accel_group, aceeleratable, keyval, modifier, data))
  {
    dt_lib_filmstrip_t *strip = (dt_lib_filmstrip_t *)data;
    if(dt_gui_hist_dialog_new(&(strip->dg), strip->history_copy_imgid, TRUE) == GTK_RESPONSE_CANCEL)
      return FALSE;
    return TRUE;
  }
  else
    return FALSE;
}

static gboolean _lib_filmstrip_paste_history_key_accel_callback(GtkAccelGroup *accel_group,
                                                                GObject *aceeleratable, guint keyval,
                                                                GdkModifierType modifier, gpointer data)
{
  dt_lib_filmstrip_t *strip = (dt_lib_filmstrip_t *)data;
  const int mode = dt_conf_get_int("plugins/lighttable/copy_history/pastemode");

  const int img = dt_view_get_image_to_act_on();

  if(img < 0)
    dt_history_copy_and_paste_on_selection(strip->history_copy_imgid, (mode == 0) ? TRUE : FALSE, strip->dg.selops);
  else
    dt_history_copy_and_paste_on_image(strip->history_copy_imgid, img, (mode == 0) ? TRUE : FALSE,
                                       strip->dg.selops);

  dt_collection_update_query(darktable.collection);
  dt_control_queue_redraw_center();
  return TRUE;
}

static gboolean _lib_filmstrip_paste_history_parts_key_accel_callback(GtkAccelGroup *accel_group,
                                                                      GObject *aceeleratable, guint keyval,
                                                                      GdkModifierType modifier, gpointer data)
{
  dt_lib_filmstrip_t *strip = (dt_lib_filmstrip_t *)data;
  const int mode = dt_conf_get_int("plugins/lighttable/copy_history/pastemode");

  // get image id before launching the dialog
  const int img = dt_view_get_image_to_act_on();

  const int res = dt_gui_hist_dialog_new(&(strip->dg), strip->history_copy_imgid, FALSE);
  if(res == GTK_RESPONSE_CANCEL) return FALSE;

  if(img < 0)
    dt_history_copy_and_paste_on_selection(strip->history_copy_imgid, (mode == 0) ? TRUE : FALSE, strip->dg.selops);
  else
    dt_history_copy_and_paste_on_image(strip->history_copy_imgid, img, (mode == 0) ? TRUE : FALSE,
                                       strip->dg.selops);

  dt_collection_update_query(darktable.collection);
  dt_control_queue_redraw_center();
  return TRUE;
}

static gboolean _lib_filmstrip_discard_history_key_accel_callback(GtkAccelGroup *accel_group,
                                                                  GObject *aceeleratable, guint keyval,
                                                                  GdkModifierType modifier, gpointer data)
{
  const int32_t mouse_over_id = dt_control_get_mouse_over_id();
  if(mouse_over_id <= 0) return FALSE;

  dt_history_delete_on_image(mouse_over_id);
  dt_collection_update_query(darktable.collection);
  dt_control_queue_redraw_center();
  return TRUE;
}

static gboolean _lib_filmstrip_duplicate_image_key_accel_callback(GtkAccelGroup *accel_group,
                                                                  GObject *aceeleratable, guint keyval,
                                                                  GdkModifierType modifier, gpointer data)
{
  dt_lib_filmstrip_t *strip = (dt_lib_filmstrip_t *)data;

  strip->force_expose_all = TRUE;

  const int32_t mouse_over_id = dt_control_get_mouse_over_id();
  if(mouse_over_id <= 0) return FALSE;

  const int32_t newimgid = dt_image_duplicate(mouse_over_id);
  if(newimgid != -1)
  {
    dt_history_copy_and_paste_on_image(mouse_over_id, newimgid, FALSE, NULL);
    dt_collection_update_query(darktable.collection);
  }

  dt_control_queue_redraw_center();
  return TRUE;
}

static gboolean _lib_filmstrip_ratings_key_accel_callback(GtkAccelGroup *accel_group, GObject *aceeleratable,
                                                          guint keyval, GdkModifierType modifier,
                                                          gpointer data)
{
  dt_lib_module_t *self = (dt_lib_module_t *)darktable.view_manager->proxy.filmstrip.module;
  dt_lib_filmstrip_t *strip = (dt_lib_filmstrip_t *)self->data;

  const int num = GPOINTER_TO_INT(data);
  strip->force_expose_all = TRUE;

  switch(num)
  {
    case DT_VIEW_DESERT:
    case DT_VIEW_REJECT:
    case DT_VIEW_STAR_1:
    case DT_VIEW_STAR_2:
    case DT_VIEW_STAR_3:
    case DT_VIEW_STAR_4:
    case DT_VIEW_STAR_5:
    {
      const int32_t mouse_over_id = dt_control_get_mouse_over_id();

      /* get image from cache */

      const int32_t activated_image = darktable.view_manager->proxy.filmstrip.activated_image(
        darktable.view_manager->proxy.filmstrip.module);

      const int32_t image_id = mouse_over_id == -1 ? activated_image : mouse_over_id;

      int offset = 0;
      if(mouse_over_id == activated_image) offset = dt_collection_image_offset(mouse_over_id);

      dt_ratings_apply_to_image_or_group(image_id, num);

      dt_collection_update_query(darktable.collection); // update the counter and selection
      dt_collection_hint_message(darktable.collection); // More than this, we need to redraw all

      if(mouse_over_id == activated_image)
        if(_lib_filmstrip_imgid_in_collection(darktable.collection, mouse_over_id) == 0)
          dt_view_filmstrip_scroll_relative(0, offset);

      /* redraw all */
      dt_control_queue_redraw();
      break;
    }
    default:
      break;
  }
  return TRUE;
}

static gboolean _lib_filmstrip_colorlabels_key_accel_callback(GtkAccelGroup *accel_group,
                                                              GObject *acceleratable, guint keyval,
                                                              GdkModifierType modifier, gpointer data)
{
  dt_lib_module_t *self = (dt_lib_module_t *)darktable.view_manager->proxy.filmstrip.module;
  dt_lib_filmstrip_t *strip = (dt_lib_filmstrip_t *)self->data;

  strip->force_expose_all = TRUE;

  dt_colorlabels_key_accel_callback(NULL, NULL, 0, 0, data);
  /* redraw filmstrip */
  gtk_widget_queue_draw(strip->filmstrip);
  return TRUE;
}

static gboolean _lib_filmstrip_select_key_accel_callback(GtkAccelGroup *accel_group, GObject *acceleratable,
                                                         guint keyval, GdkModifierType modifier,
                                                         gpointer data)
{
  dt_lib_module_t *self = (dt_lib_module_t *)darktable.view_manager->proxy.filmstrip.module;
  dt_lib_filmstrip_t *strip = (dt_lib_filmstrip_t *)self->data;

  strip->force_expose_all = TRUE;

  switch(GPOINTER_TO_INT(data))
  {
    case 0: // all
      dt_selection_select_all(darktable.selection);
      break;
    case 1: // none
      dt_selection_clear(darktable.selection);
      break;
    case 2: // invert
      dt_selection_invert(darktable.selection);
      break;
    case 4: // untouched
      dt_selection_select_unaltered(darktable.selection);
      break;
    default: // case 3: same film roll
      dt_selection_select_filmroll(darktable.selection);
  }

  gtk_widget_queue_draw(strip->filmstrip);
  return TRUE;
}

static void _lib_filmstrip_dnd_get_callback(GtkWidget *widget, GdkDragContext *context,
                                            GtkSelectionData *selection_data, guint target_type, guint time,
                                            gpointer user_data)
{
  dt_lib_module_t *self = (dt_lib_module_t *)user_data;
  dt_lib_filmstrip_t *strip = (dt_lib_filmstrip_t *)self->data;

  if(_is_on_lighttable()) return;

  g_assert(selection_data != NULL);

  int mouse_over_id = strip->mouse_over_id;
  int count = dt_collection_get_selected_count(NULL);
  switch(target_type)
  {
    case DND_TARGET_IMGID:
    {
      int id = ((count == 1) ? mouse_over_id : -1);
      gtk_selection_data_set(selection_data, gtk_selection_data_get_target(selection_data), _DWORD,
                             (guchar *)&id, sizeof(id));
      break;
    }
    default:             // return the location of the file as a last resort
    case DND_TARGET_URI: // TODO: add all images from the selection
    {
      if(count == 1)
      {
        gchar pathname[PATH_MAX] = { 0 };
        gboolean from_cache = TRUE;
        dt_image_full_path(mouse_over_id, pathname, sizeof(pathname), &from_cache);
        gchar *uri = g_strdup_printf("file://%s", pathname); // TODO: should we add the host?
        gtk_selection_data_set(selection_data, gtk_selection_data_get_target(selection_data), _BYTE,
                               (guchar *)uri, strlen(uri));
        g_free(uri);
      }
      else
      {
        sqlite3_stmt *stmt;
        GList *images = NULL;
        DT_DEBUG_SQLITE3_PREPARE_V2(dt_database_get(darktable.db),
                                    "SELECT imgid FROM main.selected_images", -1, &stmt, NULL);
        while(sqlite3_step(stmt) == SQLITE_ROW)
        {
          int id = sqlite3_column_int(stmt, 0);
          gchar pathname[PATH_MAX] = { 0 };
          gboolean from_cache = TRUE;
          dt_image_full_path(id, pathname, sizeof(pathname), &from_cache);
          gchar *uri = g_strdup_printf("file://%s", pathname); // TODO: should we add the host?
          images = g_list_append(images, uri);
        }
        sqlite3_finalize(stmt);
        gchar *uri_list = dt_util_glist_to_str("\r\n", images);
        g_list_free_full(images, g_free);
        gtk_selection_data_set(selection_data, gtk_selection_data_get_target(selection_data), _BYTE,
                               (guchar *)uri_list, strlen(uri_list));
        g_free(uri_list);
      }
      break;
    }
  }
}

static void _lib_filmstrip_dnd_begin_callback(GtkWidget *widget, GdkDragContext *context, gpointer user_data)
{
  const int ts = DT_PIXEL_APPLY_DPI(64);

  dt_lib_module_t *self = (dt_lib_module_t *)user_data;
  dt_lib_filmstrip_t *strip = (dt_lib_filmstrip_t *)self->data;

  if(_is_on_lighttable()) return;

  int imgid = strip->mouse_over_id;

  // imgid part of selection -> do nothing
  // otherwise               -> select the current image
  strip->select = DT_LIB_FILMSTRIP_SELECT_NONE;
  sqlite3_stmt *stmt;
  DT_DEBUG_SQLITE3_PREPARE_V2(dt_database_get(darktable.db),
                              "SELECT imgid FROM main.selected_images WHERE imgid=?1 LIMIT 1", -1, &stmt, NULL);
  DT_DEBUG_SQLITE3_BIND_INT(stmt, 1, imgid);
  if(sqlite3_step(stmt) != SQLITE_ROW)
  {
    dt_selection_select_single(darktable.selection, imgid);
    /* redraw filmstrip */
    if(darktable.view_manager->proxy.filmstrip.module)
      gtk_widget_queue_draw(darktable.view_manager->proxy.filmstrip.module->widget);
  }
  sqlite3_finalize(stmt);

  // if we are dragging a single image -> use the thumbnail of that image
  // otherwise use the generic d&d icon
  // TODO: have something pretty in the 2nd case, too.
  if(dt_collection_get_selected_count(NULL) == 1)
  {
    dt_mipmap_buffer_t buf;
    dt_mipmap_size_t mip = dt_mipmap_cache_get_matching_size(darktable.mipmap_cache, ts, ts);
    dt_mipmap_cache_get(darktable.mipmap_cache, &buf, imgid, mip, DT_MIPMAP_BLOCKING, 'r');

    if(buf.buf)
    {
      for(size_t i = 3; i < (size_t)4 * buf.width * buf.height; i += 4) buf.buf[i] = UINT8_MAX;

      int w = ts, h = ts;
      if(buf.width < buf.height)
        w = (buf.width * ts) / buf.height; // portrait
      else
        h = (buf.height * ts) / buf.width; // landscape

      GdkPixbuf *source = gdk_pixbuf_new_from_data(buf.buf, GDK_COLORSPACE_RGB, TRUE, 8, buf.width,
                                                   buf.height, buf.width * 4, NULL, NULL);
      GdkPixbuf *scaled = gdk_pixbuf_scale_simple(source, w, h, GDK_INTERP_HYPER);
      gtk_drag_set_icon_pixbuf(context, scaled, 0, h);

      if(source) g_object_unref(source);
      if(scaled) g_object_unref(scaled);
    }

    dt_mipmap_cache_release(darktable.mipmap_cache, &buf);
  }
}

// modelines: These editor modelines have been set for all relevant files by tools/update_modelines.sh
// vim: shiftwidth=2 expandtab tabstop=2 cindent
// kate: tab-indents: off; indent-width 2; replace-tabs on; indent-mode cstyle; remove-trailing-spaces modified;<|MERGE_RESOLUTION|>--- conflicted
+++ resolved
@@ -393,92 +393,6 @@
   gtk_widget_queue_draw(strip->filmstrip);
 
   return TRUE;
-}
-
-<<<<<<< HEAD
-static gboolean _lib_filmstrip_size_handle_cursor_callback(GtkWidget *w, GdkEventCrossing *e,
-                                                           gpointer user_data)
-{
-  dt_control_change_cursor((e->type == GDK_ENTER_NOTIFY) ? GDK_SB_V_DOUBLE_ARROW : GDK_LEFT_PTR);
-  return TRUE;
-}
-
-static gboolean _lib_filmstrip_size_handle_button_callback(GtkWidget *w, GdkEventButton *e, gpointer user_data)
-{
-  dt_lib_module_t *self = (dt_lib_module_t *)user_data;
-  dt_lib_filmstrip_t *d = (dt_lib_filmstrip_t *)self->data;
-
-  if(e->button == 1)
-  {
-    if(e->type == GDK_BUTTON_PRESS)
-    {
-      /* store current  mousepointer position */
-#if GTK_CHECK_VERSION(3, 20, 0)
-      gdk_window_get_device_position(e->window,
-                                     gdk_seat_get_pointer(gdk_display_get_default_seat(gdk_window_get_display(
-                                         gtk_widget_get_window(dt_ui_main_window(darktable.gui->ui))))),
-                                     &d->size_handle_x, &d->size_handle_y, 0);
-#else
-      gdk_window_get_device_position(
-          gtk_widget_get_window(dt_ui_main_window(darktable.gui->ui)),
-          gdk_device_manager_get_client_pointer(gdk_display_get_device_manager(
-              gdk_window_get_display(gtk_widget_get_window(dt_ui_main_window(darktable.gui->ui))))),
-          &d->size_handle_x, &d->size_handle_y, NULL);
-#endif
-
-      gtk_widget_get_size_request(d->filmstrip, NULL, &d->size_handle_height);
-      d->size_handle_is_dragging = TRUE;
-      cairo_surface_destroy(d->surface);
-      d->surface = NULL;
-    }
-    else if(e->type == GDK_BUTTON_RELEASE)
-      d->size_handle_is_dragging = FALSE;
-  }
-  return TRUE;
-}
-
-static gboolean _lib_filmstrip_size_handle_motion_notify_callback(GtkWidget *w, GdkEventButton *e,
-                                                                  gpointer user_data)
-{
-  dt_lib_module_t *self = (dt_lib_module_t *)user_data;
-  dt_lib_filmstrip_t *d = (dt_lib_filmstrip_t *)self->data;
-  if(d->size_handle_is_dragging)
-  {
-    gint x, y, sx, sy;
-#if GTK_CHECK_VERSION(3, 20, 0)
-    gdk_window_get_device_position(e->window,
-        gdk_seat_get_pointer(gdk_display_get_default_seat(
-            gdk_window_get_display(gtk_widget_get_window(dt_ui_main_window(darktable.gui->ui))))),
-        &x, &y, 0);
-#else
-    gdk_window_get_device_position(
-        gtk_widget_get_window(dt_ui_main_window(darktable.gui->ui)),
-        gdk_device_manager_get_client_pointer(gdk_display_get_device_manager(
-            gdk_window_get_display(gtk_widget_get_window(dt_ui_main_window(darktable.gui->ui))))),
-        &x, &y, NULL);
-#endif
-
-    gtk_widget_get_size_request(d->filmstrip, &sx, &sy);
-    sy = CLAMP(d->size_handle_height + (d->size_handle_y - y), DT_PIXEL_APPLY_DPI(64),
-               DT_PIXEL_APPLY_DPI(400));
-
-    dt_conf_set_int("plugins/lighttable/filmstrip/height", sy);
-
-    cairo_surface_destroy(d->surface);
-    d->surface = NULL;
-    gtk_widget_set_size_request(d->filmstrip, -1, sy);
-
-    return TRUE;
-  }
-
-  return FALSE;
-=======
-static inline gboolean _is_on_lighttable()
-{
-  // on lighttable, does nothing and report that it has not been handled
-  const dt_view_t *cv = dt_view_manager_get_current_view(darktable.view_manager);
-  return cv->view((dt_view_t *)cv) == DT_VIEW_LIGHTTABLE;
->>>>>>> 4bed5352
 }
 
 static gboolean _lib_filmstrip_motion_notify_callback(GtkWidget *w, GdkEventMotion *e, gpointer user_data)
