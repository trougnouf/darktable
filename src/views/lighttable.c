/*
    This file is part of darktable,
    copyright (c) 2009--2011 johannes hanika.
    copyright (c) 2011 Henrik Andersson.
    darktable is free software: you can redistribute it and/or modify
    it under the terms of the GNU General Public License as published by
    the Free Software Foundation, either version 3 of the License, or
    (at your option) any later version.

    darktable is distributed in the hope that it will be useful,
    but WITHOUT ANY WARRANTY; without even the implied warranty of
    MERCHANTABILITY or FITNESS FOR A PARTICULAR PURPOSE.  See the
    GNU General Public License for more details.

    You should have received a copy of the GNU General Public License
    along with darktable.  If not, see <http://www.gnu.org/licenses/>.
*/
/** this is the view for the lighttable module.  */
#include "views/view.h"
#include "libs/lib.h"
#include "control/jobs.h"
#include "control/settings.h"
#include "control/control.h"
#include "control/conf.h"
#include "common/image_cache.h"
#include "common/darktable.h"
#include "common/collection.h"
#include "common/colorlabels.h"
#include "common/selection.h"
#include "common/debug.h"
<<<<<<< HEAD
#include "common/grouping.h"
=======
#include "common/history.h"
>>>>>>> fc8998b9
#include "gui/accelerators.h"
#include "gui/gtk.h"
#include "gui/draw.h"

#include <stdio.h>
#include <stdlib.h>
#include <unistd.h>
#include <pthread.h>
#include <math.h>
#include <sys/stat.h>
#include <sys/types.h>
#include <dirent.h>
#include <string.h>
#include <strings.h>
#include <errno.h>
#include <assert.h>
#include <gdk/gdkkeysyms.h>

DT_MODULE(1)

static gboolean star_key_accel_callback(GtkAccelGroup *accel_group,
                                    GObject *acceleratable, guint keyval,
                                    GdkModifierType modifier, gpointer data);
static gboolean go_up_key_accel_callback(GtkAccelGroup *accel_group,
                                     GObject *acceleratable, guint keyval,
                                     GdkModifierType modifier, gpointer data);
static gboolean go_down_key_accel_callback(GtkAccelGroup *accel_group,
                                       GObject *acceleratable, guint keyval,
                                       GdkModifierType modifier, gpointer data);
static gboolean
go_pgup_key_accel_callback(GtkAccelGroup *accel_group, GObject *acceleratable,
                           guint keyval, GdkModifierType modifier,
                           gpointer data);
static gboolean
go_pgdown_key_accel_callback(GtkAccelGroup *accel_group, GObject *acceleratable,
                             guint keyval, GdkModifierType modifier,
                             gpointer data);

static void
group_key_accel_callback(GtkAccelGroup *accel_group, GObject *acceleratable,
                             guint keyval, GdkModifierType modifier,
                             gpointer data);
static void
ungroup_key_accel_callback(GtkAccelGroup *accel_group, GObject *acceleratable,
                             guint keyval, GdkModifierType modifier,
                             gpointer data);

/**
 * this organises the whole library:
 * previously imported film rolls..
 */
typedef struct dt_library_t
{
  // tmp mouse vars:
  float select_offset_x, select_offset_y;
  int32_t last_selected_idx, selection_origin_idx;
  int button;
  uint32_t modifiers;
  uint32_t center, pan;
  int32_t track, offset, first_visible_zoomable, first_visible_filemanager;
  float zoom_x, zoom_y;
  dt_view_image_over_t image_over;
  int full_preview;
  int32_t full_preview_id;

  int32_t collection_count;

  /* prepared and reusable statements */
  struct {
    /* main query statment, should be update on listener signal of collection */
    sqlite3_stmt *main_query;
    /* select imgid from selected_images */
    sqlite3_stmt *select_imgid_in_selection;
    /* delete from selected_images where imgid != ?1 */
    sqlite3_stmt *delete_except_arg;
    /* check if the group of the image under the mouse has others, too, ?1: group_id, ?2: imgid */
    sqlite3_stmt *is_grouped;
  } statements;

}
dt_library_t;

const char *name(dt_view_t *self)
{
  return _("lighttable");
}


uint32_t view(dt_view_t *self)
{
  return DT_VIEW_LIGHTTABLE;
}

static void _view_lighttable_collection_listener_callback(gpointer instance, gpointer user_data)
{
  dt_view_t *self = (dt_view_t *)user_data;
  dt_library_t *lib = (dt_library_t *)self->data;

  /* check if we can get a query from collection */
  const gchar *query=dt_collection_get_query (darktable.collection);
  if(!query)
    return;

  /* if we have a statment lets clean it */
  if(lib->statements.main_query)
    sqlite3_finalize(lib->statements.main_query);

  /* prepare a new main query statement for collection */
  DT_DEBUG_SQLITE3_PREPARE_V2(dt_database_get(darktable.db), query, -1, &lib->statements.main_query, NULL);

  dt_control_queue_redraw_center();
}

void init(dt_view_t *self)
{
  self->data = malloc(sizeof(dt_library_t));
  dt_library_t *lib = (dt_library_t *)self->data;
  memset(self->data,0,sizeof(dt_library_t));

  lib->select_offset_x = lib->select_offset_y = 0.5f;
  lib->last_selected_idx = -1;
  lib->selection_origin_idx = -1;
  lib->first_visible_zoomable = lib->first_visible_filemanager = -1;
  lib->button = 0;
  lib->modifiers = 0;
  lib->center = lib->pan = lib->track = 0;
  lib->zoom_x = 0.0f;
  lib->zoom_y = 0.0f;
  lib->full_preview=0;
  lib->full_preview_id=-1;

  /* setup collection listener and initialize main_query statement */
  dt_control_signal_connect(darktable.signals, 
			    DT_SIGNAL_COLLECTION_CHANGED, 
			    G_CALLBACK(_view_lighttable_collection_listener_callback),
			    (gpointer) self);

  _view_lighttable_collection_listener_callback(NULL,self);

  /* initialize reusable sql statements */
  DT_DEBUG_SQLITE3_PREPARE_V2(dt_database_get(darktable.db), "delete from selected_images where imgid != ?1", -1, &lib->statements.delete_except_arg, NULL);
  DT_DEBUG_SQLITE3_PREPARE_V2(dt_database_get(darktable.db), "select id from images where group_id = ?1 and id != ?2", -1, &lib->statements.is_grouped, NULL); //TODO: only check in displayed images?
}


void cleanup(dt_view_t *self)
{
  free(self->data);
}

/**
 * \brief A helper function to convert grid coordinates to an absolute index
 *
 * \param[in] row The row
 * \param[in] col The column
 * \param[in] stride The stride (number of columns per row)
 * \param[in] offset The zero-based index of the top-left image (aka the count of images above the viewport, minus 1)
 * \return The absolute, zero-based index of the specified grid location
 */

#if 0
static int
grid_to_index (int row, int col, int stride, int offset)
{
  return row * stride + col + offset;
}
#endif

static void
expose_filemanager (dt_view_t *self, cairo_t *cr, int32_t width, int32_t height, int32_t pointerx, int32_t pointery)
{
  dt_library_t *lib = (dt_library_t *)self->data;

  gboolean offset_changed = FALSE;

  /* query new collection count */
  lib->collection_count = dt_collection_get_count (darktable.collection);

  if(darktable.gui->center_tooltip == 1)
    darktable.gui->center_tooltip = 2;

  /* get grid stride */
  const int iir = dt_conf_get_int("plugins/lighttable/images_in_row");

  /* get image over id */
  lib->image_over = DT_VIEW_DESERT;
  int32_t mouse_over_id, mouse_over_group = -1;
  DT_CTL_GET_GLOBAL(mouse_over_id, lib_image_mouse_over_id);

  /* fill background */
  cairo_set_source_rgb (cr, .2, .2, .2);
  cairo_paint(cr);

  if(lib->first_visible_zoomable >= 0)
  {
    lib->offset = lib->first_visible_zoomable;
  }
  lib->first_visible_zoomable = -1;

  /* check if offset has been changed */
  if(lib->track >  2) lib->offset += iir;
  if(lib->track < -2) lib->offset -= iir;
  lib->track = 0;
  if(lib->center) lib->offset = 0;
  lib->center = 0;
  int offset = lib->offset;
  
  /* if offset differs then flag as changed */
  if (offset != lib->first_visible_filemanager)
    offset_changed = TRUE;

  lib->first_visible_filemanager = offset;
  static int oldpan = 0;
  const int pan = lib->pan;

  const float wd = width/(float)iir;
  const float ht = width/(float)iir;

  int pi = pointerx / (float)wd;
  int pj = pointery / (float)ht;
  if(pointerx < 0 || pointery < 0) pi = pj = -1;
  //const int pidx = grid_to_index(pj, pi, iir, offset);

  const int img_pointerx = iir == 1 ? pointerx : fmodf(pointerx, wd);
  const int img_pointery = iir == 1 ? pointery : fmodf(pointery, ht);

  const int max_rows = 1 + (int)((height)/ht + .5);
  const int max_cols = iir;

  int id;
  int clicked1 = (oldpan == 0 && pan == 1 && lib->button == 1);

  /* get the count of current collection */
  
  if(lib->collection_count == 0)
  {
    const float fs = 15.0f;
    const float ls = 1.5f*fs;
    const float offy = height*0.2f;
    const float offx = 60;
    const float at = 0.3f;
    cairo_set_font_size(cr, fs);
    cairo_set_source_rgba(cr, .7, .7, .7, 1.0f);
    cairo_select_font_face (cr, "sans-serif", CAIRO_FONT_SLANT_NORMAL, CAIRO_FONT_WEIGHT_NORMAL);
    cairo_move_to(cr, offx, offy);
    cairo_show_text(cr, _("there are no images in this collection"));
    cairo_move_to(cr, offx, offy + 2*ls);
    cairo_show_text(cr, _("if you have not imported any images yet"));
    cairo_move_to(cr, offx, offy + 3*ls);
    cairo_show_text(cr, _("you can do so in the import module"));
    cairo_move_to(cr, offx - 10.0f, offy + 3*ls - ls*.25f);
    cairo_line_to(cr, 0.0f, 10.0f);
    cairo_set_source_rgba(cr, .7, .7, .7, at);
    cairo_stroke(cr);
    cairo_move_to(cr, offx, offy + 5*ls);
    cairo_set_source_rgba(cr, .7, .7, .7, 1.0f);
    cairo_show_text(cr, _("try to relax the filter settings in the top panel"));
    cairo_rel_move_to(cr, 10.0f, -ls*.25f);
    cairo_line_to(cr, width*0.5f, 0.0f);
    cairo_set_source_rgba(cr, .7, .7, .7, at);
    cairo_stroke(cr);
    cairo_move_to(cr, offx, offy + 6*ls);
    cairo_set_source_rgba(cr, .7, .7, .7, 1.0f);
    cairo_show_text(cr, _("or add images in the collection module in the left panel"));
    cairo_move_to(cr, offx - 10.0f, offy + 6*ls - ls*0.25f);
    cairo_rel_line_to(cr, - offx + 10.0f, 0.0f);
    cairo_set_source_rgba(cr, .7, .7, .7, at);
    cairo_stroke(cr);

    return;
  }

  /* do we have a main query collection statement */
  if(!lib->statements.main_query)
    return;

  if(offset < 0) 
    lib->offset = offset = 0;

  while(offset >= lib->collection_count) 
    lib->offset = (offset -= iir);

  /* update scroll borders */
  dt_view_set_scrollbar(self, 0, 1, 1, offset, lib->collection_count, max_rows*iir);

  /* let's reset and reuse the main_query statement */
  DT_DEBUG_SQLITE3_CLEAR_BINDINGS(lib->statements.main_query);
  DT_DEBUG_SQLITE3_RESET(lib->statements.main_query);
 
  /* setup offset and row for the main query */
  DT_DEBUG_SQLITE3_BIND_INT(lib->statements.main_query, 1, offset);
  DT_DEBUG_SQLITE3_BIND_INT(lib->statements.main_query, 2, max_rows*iir);

  if(mouse_over_id != -1)
  {
    dt_image_t *mouse_over_image = dt_image_cache_get(mouse_over_id, 'r');
    mouse_over_group = mouse_over_image->group_id;
    dt_image_cache_release(mouse_over_image, 'r');
    DT_DEBUG_SQLITE3_CLEAR_BINDINGS(lib->statements.is_grouped);
    DT_DEBUG_SQLITE3_RESET(lib->statements.is_grouped);
    DT_DEBUG_SQLITE3_BIND_INT(lib->statements.is_grouped, 1, mouse_over_group);
    DT_DEBUG_SQLITE3_BIND_INT(lib->statements.is_grouped, 2, mouse_over_id);
    if(sqlite3_step(lib->statements.is_grouped) != SQLITE_ROW)
      mouse_over_group = -1;
  }

  // prefetch the ids so that we can peek into the future to see if there are adjacent images in the same group.
  int *query_ids = g_malloc0(max_rows*max_cols*sizeof(int));
  for(int row = 0; row < max_rows; row++)
  {
    for(int col = 0; col < max_cols; col++)
    {
      if(sqlite3_step(lib->statements.main_query) == SQLITE_ROW)
        query_ids[row*iir+col] = sqlite3_column_int(lib->statements.main_query, 0);
      else goto end_query_cache;
    }
  }

end_query_cache:

  for(int row = 0; row < max_rows; row++)
  {
    for(int col = 0; col < max_cols; col++)
    {
      //curidx = grid_to_index(row, col, iir, offset);

      id = query_ids[row*iir+col];
      if(id > 0)
      {
<<<<<<< HEAD
        dt_image_t *image = dt_image_cache_get(id, 'r');
        if (iir == 1 && row)
        {
          dt_image_cache_release(image, 'r');
=======
        id = sqlite3_column_int(lib->statements.main_query, 0);

        if (iir == 1 && row) 
>>>>>>> fc8998b9
          continue;

        /* set mouse over id if pointer is in current row / col */
        if(pi == col && pj == row)
        {
          mouse_over_id = id;
          DT_CTL_SET_GLOBAL(lib_image_mouse_over_id, mouse_over_id);
        }

        /* handle mouse click on current row / col 
           this could easily and preferable be moved to button_pressed()
         */
        if (clicked1 && (pi == col && pj == row))
        {
<<<<<<< HEAD
          if((lib->modifiers & GDK_SHIFT_MASK) == 0 && (lib->modifiers & GDK_CONTROL_MASK) == 0 && seli == col && selj == row)
          {
            /* clear selection if no modifier is being held */

            /* clear and reset statment */
            DT_DEBUG_SQLITE3_CLEAR_BINDINGS(lib->statements.delete_except_arg);
            DT_DEBUG_SQLITE3_RESET(lib->statements.delete_except_arg);

            /* reuse statement */
            DT_DEBUG_SQLITE3_BIND_INT(lib->statements.delete_except_arg, 1, id);
            sqlite3_step(lib->statements.delete_except_arg);
          }
          // Step 1: If this is the clicked cell, toggle it
          if(curidx == selidx)
          {
            dt_view_toggle_selection(id);
          }
          // Step 2: If shift is being held, and we're somewhere between the old selection index and the new one, we may be toggled
          // Step 2: However, if control is being held, we skip this logic (so ctrl+shift+click is identical to ctrl+click)
          if((lib->modifiers & GDK_CONTROL_MASK) == 0 && (lib->modifiers & GDK_SHIFT_MASK) &&
             lib->selection_origin_idx > -1 && inc_between(lib->last_selected_idx, curidx, selidx))
          {
            if(inc_between(lib->selection_origin_idx, curidx, selidx))
            {
              // We're in the selected zone; set selection bit to true
              dt_view_set_selection(id, 1);
            }
            else
            {
              // Outside of the selected zone; set selection bit to false
              dt_view_set_selection(id, 0);
            }
          }
=======
          if ((lib->modifiers & (GDK_SHIFT_MASK|GDK_CONTROL_MASK)) == 0)
            dt_selection_select_single(darktable.selection, id);
          else if ((lib->modifiers & (GDK_CONTROL_MASK)) == GDK_CONTROL_MASK)
            dt_selection_toggle(darktable.selection, id);
          else if ((lib->modifiers & (GDK_SHIFT_MASK)) == GDK_SHIFT_MASK)
            dt_selection_select_range(darktable.selection, id);
>>>>>>> fc8998b9
        }


        cairo_save(cr);
        // if(iir == 1) dt_image_prefetch(image, DT_IMAGE_MIPF);
<<<<<<< HEAD
        dt_view_image_expose(image, &(lib->image_over), id, cr, wd, iir == 1 ? height : ht, iir, img_pointerx, img_pointery);

        gboolean paint_border = FALSE;
        // regular highlight border
        if(image)
        {
          if(mouse_over_group == image->group_id && iir > 1 && ((!darktable.gui->grouping && dt_conf_get_bool("plugins/lighttable/draw_group_borders")) || image->group_id == darktable.gui->expanded_group_id))
          {
            cairo_set_source_rgb(cr, 1, 0, 0);
            paint_border = TRUE;
          }
          // border of expanded group
          else if(darktable.gui->grouping && image->group_id == darktable.gui->expanded_group_id && iir > 1)
          {
            cairo_set_source_rgb(cr, 0, 0, 1);
            paint_border = TRUE;
          }
        }

        if(paint_border)
        {
          int neighbour_group = -1;
          // top border
          if(row > 0)
          {
            int _id = query_ids[(row-1)*iir+col];
            if(_id > 0)
            {
              dt_image_t *_img = dt_image_cache_get(_id, 'r');
              neighbour_group = _img->group_id;
              dt_image_cache_release(_img, 'r');
            }
          }
          if(neighbour_group != image->group_id)
          {
            cairo_move_to(cr, 0, 0);
            cairo_line_to(cr, wd, 0);
          }
          // left border
          neighbour_group = -1;
          if(col > 0)
          {
            int _id = query_ids[row*iir+(col-1)];
            if(_id > 0)
            {
              dt_image_t *_img = dt_image_cache_get(_id, 'r');
              neighbour_group = _img->group_id;
              dt_image_cache_release(_img, 'r');
            }
          }
          if(neighbour_group != image->group_id)
          {
            cairo_move_to(cr, 0, 0);
            cairo_line_to(cr, 0, ht);
          }
          // bottom border
          neighbour_group = -1;
          if(row < max_rows-1)
          {
            int _id = query_ids[(row+1)*iir+col];
            if(_id > 0)
            {
              dt_image_t *_img = dt_image_cache_get(_id, 'r');
              neighbour_group = _img->group_id;
              dt_image_cache_release(_img, 'r');
            }
          }
          if(neighbour_group != image->group_id)
          {
            cairo_move_to(cr, 0, ht);
            cairo_line_to(cr, wd, ht);
          }
          // right border
          neighbour_group = -1;
          if(col < max_cols-1)
          {
            int _id = query_ids[row*iir+(col+1)];
            if(_id > 0)
            {
              dt_image_t *_img = dt_image_cache_get(_id, 'r');
              neighbour_group = _img->group_id;
              dt_image_cache_release(_img, 'r');
            }
          }
          if(neighbour_group != image->group_id)
          {
            cairo_move_to(cr, wd, 0);
            cairo_line_to(cr, wd, ht);
          }
          cairo_set_line_width(cr, 0.01*wd);
          cairo_stroke(cr);
        }

=======
        dt_view_image_expose(&(lib->image_over), id, cr, wd, iir == 1 ? height : ht, iir, img_pointerx, img_pointery);
>>>>>>> fc8998b9
        cairo_restore(cr);
      }
      else 
        goto failure;

      cairo_translate(cr, wd, 0.0f);
    }
    cairo_translate(cr, -max_cols*wd, ht);
  }

  /* check if offset was changed and we need to prefetch thumbs */
  if (offset_changed)
  {
    int32_t imgids_num = 0;
    const int prefetchrows = .5*max_rows+1;
    int32_t imgids[prefetchrows*iir];
    /* clear and reset main query */
    DT_DEBUG_SQLITE3_CLEAR_BINDINGS(lib->statements.main_query);
    DT_DEBUG_SQLITE3_RESET(lib->statements.main_query);
    
    /* setup offest and row for prefetch */
    DT_DEBUG_SQLITE3_BIND_INT(lib->statements.main_query, 1, offset + max_rows*iir);
    DT_DEBUG_SQLITE3_BIND_INT(lib->statements.main_query, 2, prefetchrows*iir);

    // prefetch jobs in inverse order: supersede previous jobs: most important last
    while(sqlite3_step(lib->statements.main_query) == SQLITE_ROW && imgids_num < prefetchrows*iir)
      imgids[imgids_num++] = sqlite3_column_int(lib->statements.main_query, 0);

    float imgwd = iir == 1 ? 0.97 : 0.8;
    dt_mipmap_size_t mip = dt_mipmap_cache_get_matching_size(
							     darktable.mipmap_cache, 
							     imgwd*wd, imgwd*(iir==1?height:ht));
    while(imgids_num > 0)
    {
      imgids_num --;
      dt_mipmap_buffer_t buf;
      dt_mipmap_cache_read_get(
			       darktable.mipmap_cache,
			       &buf,
			       imgids[imgids_num],
			       mip,
			       DT_MIPMAP_PREFETCH);
    }
  }


<<<<<<< HEAD
  g_free(query_ids);

=======
failure:
>>>>>>> fc8998b9
  oldpan = pan;
  if(darktable.unmuted & DT_DEBUG_CACHE)
    dt_mipmap_cache_print(darktable.mipmap_cache);

  if(darktable.gui->center_tooltip == 1) // set in this round
  {
    char* tooltip = dt_history_get_items_as_string(mouse_over_id);
    if(tooltip != NULL)
    {
      g_object_set(G_OBJECT(dt_ui_center(darktable.gui->ui)), "tooltip-text", tooltip, (char *)NULL);
      g_free(tooltip);
    }
  } else if(darktable.gui->center_tooltip == 2) // not set in this round
  {
    darktable.gui->center_tooltip = 0;
    g_object_set(G_OBJECT(dt_ui_center(darktable.gui->ui)), "tooltip-text", "", (char *)NULL);
  }
}


// TODO: this is also defined in lib/tools/lighttable.c
//       fix so this value is shared.. DT_CTL_SET maybe ?

#define DT_LIBRARY_MAX_ZOOM 13

static void
expose_zoomable (dt_view_t *self, cairo_t *cr, int32_t width, int32_t height, int32_t pointerx, int32_t pointery)
{
  dt_library_t *lib = (dt_library_t *)self->data;
  float zoom, zoom_x, zoom_y;
  int32_t mouse_over_id, pan, track, center;
  /* query new collection count */
  lib->collection_count = dt_collection_get_count (darktable.collection);

  DT_CTL_GET_GLOBAL(mouse_over_id, lib_image_mouse_over_id);
  zoom   = dt_conf_get_int("plugins/lighttable/images_in_row");
  zoom_x = lib->zoom_x;
  zoom_y = lib->zoom_y;
  pan    = lib->pan;
  center = lib->center;
  track  = lib->track;

  lib->image_over = DT_VIEW_DESERT;

  cairo_set_source_rgb (cr, .2, .2, .2);
  cairo_paint(cr);

  const float wd = width/zoom;
  const float ht = width/zoom;

  static int oldpan = 0;
  static float oldzoom = -1;
  if(oldzoom < 0) oldzoom = zoom;

  // TODO: exaggerate mouse gestures to pan when zoom == 1
  if(pan)// && mouse_over_id >= 0)
  {
    zoom_x = lib->select_offset_x - /* (zoom == 1 ? 2. : 1.)*/pointerx;
    zoom_y = lib->select_offset_y - /* (zoom == 1 ? 2. : 1.)*/pointery;
  }

  if(!lib->statements.main_query) 
    return;

  if     (track == 0);
  else if(track >  1)  zoom_y += ht;
  else if(track >  0)  zoom_x += wd;
  else if(track > -2)  zoom_x -= wd;
  else                 zoom_y -= ht;
  if(zoom > DT_LIBRARY_MAX_ZOOM)
  {
    // double speed.
    if     (track == 0);
    else if(track >  1)  zoom_y += ht;
    else if(track >  0)  zoom_x += wd;
    else if(track > -2)  zoom_x -= wd;
    else                 zoom_y -= ht;
    if(zoom > 1.5*DT_LIBRARY_MAX_ZOOM)
    {
      // quad speed.
      if     (track == 0);
      else if(track >  1)  zoom_y += ht;
      else if(track >  0)  zoom_x += wd;
      else if(track > -2)  zoom_x -= wd;
      else                 zoom_y -= ht;
    }
  }

  if(oldzoom != zoom)
  {
    float oldx = (pointerx + zoom_x)*oldzoom/width;
    float oldy = (pointery + zoom_y)*oldzoom/width;
    if(zoom == 1)
    {
      zoom_x = (int)oldx*wd;
      zoom_y = (int)oldy*ht;
      lib->offset = 0x7fffffff;
    }
    else
    {
      zoom_x = oldx*wd - pointerx;
      zoom_y = oldy*ht - pointery;
    }
  }
  oldzoom = zoom;

  // TODO: replace this with center on top of selected/developed image
  if(center)
  {
    if(mouse_over_id >= 0)
    {
      zoom_x = wd*((int)(zoom_x)/(int)wd);
      zoom_y = ht*((int)(zoom_y)/(int)ht);
    }
    else zoom_x = zoom_y = 0.0;
    center = 0;
  }

  // mouse left the area, but we leave mouse over as it was, especially during panning
  // if(!pan && pointerx > 0 && pointerx < width && pointery > 0 && pointery < height) DT_CTL_SET_GLOBAL(lib_image_mouse_over_id, -1);
  if(!pan && zoom != 1) DT_CTL_SET_GLOBAL(lib_image_mouse_over_id, -1);

  // set scrollbar positions, clamp zoom positions

  if(lib->collection_count == 0)
  {
    zoom_x = zoom_y = 0.0f;
  }
  else if(zoom < 1.01)
  {
    if(zoom_x < 0)                         zoom_x = 0;
    if(zoom_x > wd*DT_LIBRARY_MAX_ZOOM-wd) zoom_x = wd*DT_LIBRARY_MAX_ZOOM-wd;
    if(zoom_y < 0)                         zoom_y = 0;
    if(zoom_y > ht*lib->collection_count/MIN(DT_LIBRARY_MAX_ZOOM, zoom)-ht)
      zoom_y =  ht*lib->collection_count/MIN(DT_LIBRARY_MAX_ZOOM, zoom)-ht;
  }
  else
  {
    if(zoom_x < -wd*DT_LIBRARY_MAX_ZOOM/2)  zoom_x = -wd*DT_LIBRARY_MAX_ZOOM/2;
    if(zoom_x >  wd*DT_LIBRARY_MAX_ZOOM-wd) zoom_x =  wd*DT_LIBRARY_MAX_ZOOM-wd;
    if(zoom_y < -height+ht)                 zoom_y = -height+ht;
    if(zoom_y >  ht*lib->collection_count/MIN(DT_LIBRARY_MAX_ZOOM, zoom)-ht)
      zoom_y =  ht*lib->collection_count/MIN(DT_LIBRARY_MAX_ZOOM, zoom)-ht;
  }


  int offset_i = (int)(zoom_x/wd);
  int offset_j = (int)(zoom_y/ht);
  if(lib->first_visible_filemanager >= 0)
  {
    offset_i = lib->first_visible_filemanager % DT_LIBRARY_MAX_ZOOM;
    offset_j = lib->first_visible_filemanager / DT_LIBRARY_MAX_ZOOM;
  }
  lib->first_visible_filemanager = -1;
  lib->first_visible_zoomable = offset_i + DT_LIBRARY_MAX_ZOOM*offset_j;
  // arbitrary 1000 to avoid bug due to round towards zero using (int)
  int seli = zoom == 1 ? 0 : ((int)(1000 + (pointerx + zoom_x)/wd) - MAX(offset_i, 0) - 1000);
  int selj = zoom == 1 ? 0 : ((int)(1000 + (pointery + zoom_y)/ht) - offset_j         - 1000);
  float offset_x = (zoom == 1) ? 0.0 : (zoom_x/wd - (int)(zoom_x/wd));
  float offset_y = (zoom == 1) ? 0.0 : (zoom_y/ht - (int)(zoom_y/ht));
  const int max_rows = (zoom == 1) ? 1 : (2 + (int)((height)/ht + .5));
  const int max_cols = (zoom == 1) ? 1 : (MIN(DT_LIBRARY_MAX_ZOOM - MAX(0, offset_i), 1 + (int)(zoom+.5)));

  int offset = MAX(0, offset_i) + DT_LIBRARY_MAX_ZOOM*offset_j;
  int img_pointerx = zoom == 1 ? pointerx : fmodf(pointerx + zoom_x, wd);
  int img_pointery = zoom == 1 ? pointery : fmodf(pointery + zoom_y, ht);

  // assure 1:1 is not switching images on resize/tab events:
  if(!track && lib->offset != 0x7fffffff && zoom == 1)
  {
    offset = lib->offset;
    zoom_x = wd*(offset % DT_LIBRARY_MAX_ZOOM);
    zoom_y = ht*(offset / DT_LIBRARY_MAX_ZOOM);
  }
  else lib->offset = offset;

  int id, clicked1, last_seli = 1<<30, last_selj = 1<<30;
  clicked1 = (oldpan == 0 && pan == 1 && lib->button == 1);

  dt_view_set_scrollbar(self, MAX(0, offset_i), DT_LIBRARY_MAX_ZOOM, zoom, DT_LIBRARY_MAX_ZOOM*offset_j, 
			lib->collection_count, DT_LIBRARY_MAX_ZOOM*max_cols);

  cairo_translate(cr, -offset_x*wd, -offset_y*ht);
  cairo_translate(cr, -MIN(offset_i*wd, 0.0), 0.0);

  for(int row = 0; row < max_rows; row++)
  {
    if(offset < 0)
    {
      cairo_translate(cr, 0, ht);
      offset += DT_LIBRARY_MAX_ZOOM;
      continue;
    }

    /* clear and reset main query */
    DT_DEBUG_SQLITE3_CLEAR_BINDINGS(lib->statements.main_query);
    DT_DEBUG_SQLITE3_RESET(lib->statements.main_query);
    
    DT_DEBUG_SQLITE3_BIND_INT(lib->statements.main_query, 1, offset);
    DT_DEBUG_SQLITE3_BIND_INT(lib->statements.main_query, 2, max_cols);
    for(int col = 0; col < max_cols; col++)
    {
      if(sqlite3_step(lib->statements.main_query) == SQLITE_ROW)
      {
        id = sqlite3_column_int(lib->statements.main_query, 0);

        // set mouse over id
        if((zoom == 1 && mouse_over_id < 0) || ((!pan || track) && seli == col && selj == row))
        {
          mouse_over_id = id;
          DT_CTL_SET_GLOBAL(lib_image_mouse_over_id, mouse_over_id);
        }
        // add clicked image to selected table
        if(clicked1)
        {
          if((lib->modifiers & GDK_SHIFT_MASK) == 0 && (lib->modifiers & GDK_CONTROL_MASK) == 0 && seli == col && selj == row)
          {
            /* clear selection except id */

            /* clear and resest statement */
            DT_DEBUG_SQLITE3_CLEAR_BINDINGS(lib->statements.delete_except_arg);
            DT_DEBUG_SQLITE3_RESET(lib->statements.delete_except_arg); 

            /* reuse statment */
            DT_DEBUG_SQLITE3_BIND_INT(lib->statements.delete_except_arg, 1, id);
            sqlite3_step(lib->statements.delete_except_arg);
          }
          // FIXME: whatever comes first assumtion is broken!
          // if((lib->modifiers & GDK_SHIFT_MASK) && (last_seli == (1<<30)) &&
          //    (image->id == lib->last_selected_id || image->id == mouse_over_id)) { last_seli = col; last_selj = row; }
          // if(last_seli < (1<<30) && ((lib->modifiers & GDK_SHIFT_MASK) && (col >= MIN(last_seli,seli) && row >= MIN(last_selj,selj) &&
          //         col <= MAX(last_seli,seli) && row <= MAX(last_selj,selj)) && (col != last_seli || row != last_selj)) ||
          if((lib->modifiers & GDK_SHIFT_MASK) && id == lib->last_selected_idx)
          {
            last_seli = col;
            last_selj = row;
          }
          if((last_seli < (1<<30) && ((lib->modifiers & GDK_SHIFT_MASK) && (col >= last_seli && row >= last_selj &&
                                      col <= seli && row <= selj) && (col != last_seli || row != last_selj))) ||
              (seli == col && selj == row))
          {
            // insert all in range if shift, or only the one the mouse is over for ctrl or plain click.
            dt_view_toggle_selection(id);
            lib->last_selected_idx = id;
          }
        }
        cairo_save(cr);
        // if(zoom == 1) dt_image_prefetch(image, DT_IMAGE_MIPF);
        dt_view_image_expose(&(lib->image_over), id, cr, wd, zoom == 1 ? height : ht, zoom, img_pointerx, img_pointery);
        cairo_restore(cr);
      }
      else goto failure;
      cairo_translate(cr, wd, 0.0f);
    }
    cairo_translate(cr, -max_cols*wd, ht);
    offset += DT_LIBRARY_MAX_ZOOM;
  }
failure:

  oldpan = pan;
  lib->zoom_x = zoom_x;
  lib->zoom_y = zoom_y;
  lib->track  = 0;
  lib->center = center;
  if(darktable.unmuted & DT_DEBUG_CACHE)
    dt_mipmap_cache_print(darktable.mipmap_cache);
}

void expose(dt_view_t *self, cairo_t *cr, int32_t width, int32_t height, int32_t pointerx, int32_t pointery)
{
  const int i = dt_conf_get_int("plugins/lighttable/layout");

  // Let's show full preview if in that state...
  dt_library_t *lib = (dt_library_t *)self->data;
  int32_t mouse_over_id;
  DT_CTL_GET_GLOBAL(mouse_over_id, lib_image_mouse_over_id);
  if( lib->full_preview_id!=-1 )
  {
    lib->image_over = DT_VIEW_DESERT;
    cairo_set_source_rgb (cr, .1, .1, .1);
    cairo_paint(cr);
    dt_view_image_expose(&(lib->image_over),mouse_over_id, cr, width, height, 1, pointerx, pointery);
  }
  else // we do pass on expose to manager or zoomable
  {
    switch(i)
    {
      case 1: // file manager
        expose_filemanager(self, cr, width, height, pointerx, pointery);
        break;
      default: // zoomable
        expose_zoomable(self, cr, width, height, pointerx, pointery);
        break;
    }
  }
}

static gboolean
go_up_key_accel_callback(GtkAccelGroup *accel_group, GObject *acceleratable,
                         guint keyval, GdkModifierType modifier, gpointer data)
{
  dt_view_t *self = (dt_view_t *)data;
  dt_library_t *lib = (dt_library_t *)self->data;
  lib->offset = 0;
  dt_control_queue_redraw_center();
  return TRUE;
}

static gboolean
go_down_key_accel_callback(GtkAccelGroup *accel_group, GObject *acceleratable,
                           guint keyval, GdkModifierType modifier, gpointer data)
{
  dt_view_t *self = (dt_view_t *)data;
  dt_library_t *lib = (dt_library_t *)self->data;
  lib->offset = 0x1fffffff;
  dt_control_queue_redraw_center();
  return TRUE;
}

static gboolean
go_pgup_key_accel_callback(GtkAccelGroup *accel_group, GObject *acceleratable,
                           guint keyval, GdkModifierType modifier,
                           gpointer data)
{
  const int iir = dt_conf_get_int("plugins/lighttable/images_in_row");
  const int scroll_by_rows = 4; /* This should be the number of visible rows. */
  const int offset_delta = scroll_by_rows * iir;
  dt_view_t *self = (dt_view_t *)data;
  dt_library_t *lib = (dt_library_t *)self->data;
  lib->offset = MAX(lib->offset - offset_delta, 0);
  dt_control_queue_redraw_center();
  return TRUE;
}

static gboolean
go_pgdown_key_accel_callback(GtkAccelGroup *accel_group, GObject *acceleratable,
                             guint keyval, GdkModifierType modifier,
                             gpointer data)
{
  const int iir = dt_conf_get_int("plugins/lighttable/images_in_row");
  const int scroll_by_rows = 4; /* This should be the number of visible rows. */
  const int offset_delta = scroll_by_rows * iir;
  dt_view_t *self = (dt_view_t *)data;
  dt_library_t *lib = (dt_library_t *)self->data;
  lib->offset = MIN(lib->offset + offset_delta, lib->collection_count);
  dt_control_queue_redraw_center();
  return TRUE;
}

static gboolean
star_key_accel_callback(GtkAccelGroup *accel_group, GObject *acceleratable,
                        guint keyval, GdkModifierType modifier, gpointer data)
{
  long int num = (long int)data;
  switch (num)
  {
    case DT_VIEW_REJECT:
    case DT_VIEW_DESERT:
    case DT_VIEW_STAR_1:
    case DT_VIEW_STAR_2:
    case DT_VIEW_STAR_3:
    case DT_VIEW_STAR_4:
    case DT_VIEW_STAR_5:
    case 666:
    {
      int32_t mouse_over_id;
      DT_CTL_GET_GLOBAL(mouse_over_id, lib_image_mouse_over_id);
      if(mouse_over_id <= 0)
      {
        sqlite3_stmt *stmt;
        DT_DEBUG_SQLITE3_PREPARE_V2(dt_database_get(darktable.db), "select imgid from selected_images", -1, &stmt, NULL);
        while(sqlite3_step(stmt) == SQLITE_ROW)
        {
          const dt_image_t *cimg = dt_image_cache_read_get(darktable.image_cache, sqlite3_column_int(stmt, 0));
          dt_image_t *image = dt_image_cache_write_get(darktable.image_cache, cimg);
          if(num == 666 || num == DT_VIEW_DESERT) image->flags &= ~0xf;
          else if(num == DT_VIEW_STAR_1 && ((image->flags & 0x7) == 1)) image->flags &= ~0x7;
          else
          {
            image->flags &= ~0x7;
            image->flags |= num;
          }
          dt_image_cache_write_release(darktable.image_cache, image, DT_IMAGE_CACHE_SAFE);
          dt_image_cache_read_release(darktable.image_cache, cimg);
        }
        sqlite3_finalize(stmt);
      }
      else
      {
        const dt_image_t *cimg = dt_image_cache_read_get(darktable.image_cache, mouse_over_id);
        dt_image_t *image = dt_image_cache_write_get(darktable.image_cache, cimg);
        if(num == 666 || num == DT_VIEW_DESERT) image->flags &= ~0xf;
        else if(num == DT_VIEW_STAR_1 && ((image->flags & 0x7) == 1)) image->flags &= ~0x7;
        else
        {
          image->flags &= ~0x7;
          image->flags |= num;
        }
        dt_image_cache_write_release(darktable.image_cache, image, DT_IMAGE_CACHE_SAFE);
        dt_image_cache_read_release(darktable.image_cache, cimg);
      }
      dt_control_queue_redraw_center();
      break;
    }
    default:
      break;
  }
  return TRUE;
}

/** merges all the selected images into a single group.
 * if there is an expanded group, than they will be joined there, otherwise a new one will be created. */
static void
group_key_accel_callback(GtkAccelGroup *accel_group, GObject *acceleratable,
                             guint keyval, GdkModifierType modifier,
                             gpointer data)
{
  if(!darktable.gui->grouping)
    return;

  int new_group_id = darktable.gui->expanded_group_id;
  sqlite3_stmt *stmt;
  DT_DEBUG_SQLITE3_PREPARE_V2(dt_database_get(darktable.db), "select distinct imgid from selected_images", -1, &stmt, NULL);
  while(sqlite3_step(stmt) == SQLITE_ROW)
  {
    int id = sqlite3_column_int(stmt, 0);
    if(new_group_id == -1)
      new_group_id = id;
    dt_grouping_add_to_group(new_group_id, id);
  }
  sqlite3_finalize(stmt);
  darktable.gui->expanded_group_id = new_group_id;
  dt_collection_update_query(darktable.collection);
}

/** removes the selected images from their current group. */
static void
ungroup_key_accel_callback(GtkAccelGroup *accel_group, GObject *acceleratable,
                             guint keyval, GdkModifierType modifier,
                             gpointer data)
{
  if(!darktable.gui->grouping)
    return;

  sqlite3_stmt *stmt;
  DT_DEBUG_SQLITE3_PREPARE_V2(dt_database_get(darktable.db), "select distinct imgid from selected_images", -1, &stmt, NULL);
  while(sqlite3_step(stmt) == SQLITE_ROW)
  {
    int id = sqlite3_column_int(stmt, 0);
    dt_grouping_remove_from_group(id);
  }
  sqlite3_finalize(stmt);
  darktable.gui->expanded_group_id = -1;
  dt_collection_update_query(darktable.collection);
}

static void _lighttable_mipamps_updated_signal_callback(gpointer instance, gpointer user_data)
{
  dt_control_queue_redraw_center();
}

void enter(dt_view_t *self)
{
  /* connect to signals */
  dt_control_signal_connect(darktable.signals, DT_SIGNAL_DEVELOP_MIPMAP_UPDATED,
			    G_CALLBACK(_lighttable_mipamps_updated_signal_callback), 
          (gpointer)self);

  // clear some state variables
  dt_library_t *lib = (dt_library_t *)self->data;
  lib->button = 0;
  lib->pan = 0;
}

void dt_lib_remove_child(GtkWidget *widget, gpointer data)
{
  gtk_container_remove(GTK_CONTAINER(data), widget);
}

void leave(dt_view_t *self)
{
  /* disconnect from signals */
  dt_control_signal_disconnect(darktable.signals, G_CALLBACK(_lighttable_mipamps_updated_signal_callback), (gpointer)self);

  // clear some state variables
  dt_library_t *lib = (dt_library_t *)self->data;
  lib->button = 0;
  lib->pan = 0;
}

void reset(dt_view_t *self)
{
  dt_library_t *lib = (dt_library_t *)self->data;
  lib->center = 1;
  lib->track = lib->pan = 0;
  lib->offset = 0x7fffffff;
  lib->first_visible_zoomable    = -1;
  lib->first_visible_filemanager = -1;
  DT_CTL_SET_GLOBAL(lib_image_mouse_over_id, -1);
}


void mouse_enter(dt_view_t *self)
{
}

void mouse_leave(dt_view_t *self)
{
  dt_library_t *lib = (dt_library_t *)self->data;
  if(!lib->pan && dt_conf_get_int("plugins/lighttable/images_in_row") != 1)
  {
    DT_CTL_SET_GLOBAL(lib_image_mouse_over_id, -1);
    dt_control_queue_redraw_center();
  }
}



int scrolled(dt_view_t *self, double x, double y, int up, int state)
{
  dt_library_t *lib = (dt_library_t *)self->data;
  const int layout = dt_conf_get_int("plugins/lighttable/layout");
  if(layout == 1 && state == 0)
  {
    if(up) lib->track = -DT_LIBRARY_MAX_ZOOM;
    else   lib->track =  DT_LIBRARY_MAX_ZOOM;
  }
  else
  {
    int zoom = dt_conf_get_int("plugins/lighttable/images_in_row");
    if(up)
    {
      zoom--;
      if(zoom < 1)
        zoom = 1;
    }
    else
    {
      zoom++;
      if(zoom > 2*DT_LIBRARY_MAX_ZOOM)
        zoom = 2*DT_LIBRARY_MAX_ZOOM;
    }
    dt_view_lighttable_set_zoom(darktable.view_manager, zoom);
  }
  return 0;
}


void mouse_moved(dt_view_t *self, double x, double y, int which)
{
  dt_control_queue_redraw_center();
}


int button_released(dt_view_t *self, double x, double y, int which, uint32_t state)
{
  dt_library_t *lib = (dt_library_t *)self->data;
  lib->pan = 0;
  if(which == 1) dt_control_change_cursor(GDK_LEFT_PTR);
  return 1;
}


int button_pressed(dt_view_t *self, double x, double y, int which, int type, uint32_t state)
{
  dt_library_t *lib = (dt_library_t *)self->data;
  lib->modifiers = state;
  lib->button = which;
  lib->select_offset_x = lib->zoom_x;
  lib->select_offset_y = lib->zoom_y;
  lib->select_offset_x += x;
  lib->select_offset_y += y;
  lib->pan = 1;
  if(which == 1) dt_control_change_cursor(GDK_HAND1);
  if(which == 1 && type == GDK_2BUTTON_PRESS) return 0;
  // image button pressed?
  if(which == 1)
  {
    switch(lib->image_over)
    {
      case DT_VIEW_DESERT:
        break;
      case DT_VIEW_REJECT:
      case DT_VIEW_STAR_1:
      case DT_VIEW_STAR_2:
      case DT_VIEW_STAR_3:
      case DT_VIEW_STAR_4:
      case DT_VIEW_STAR_5:
      {
        int32_t mouse_over_id;
        DT_CTL_GET_GLOBAL(mouse_over_id, lib_image_mouse_over_id);
        const dt_image_t *cimg = dt_image_cache_read_get(darktable.image_cache, mouse_over_id);
        dt_image_t *image = dt_image_cache_write_get(darktable.image_cache, cimg);
        if(image)
        {
          if(lib->image_over == DT_VIEW_STAR_1 && ((image->flags & 0x7) == 1)) image->flags &= ~0x7;
          else if(lib->image_over == DT_VIEW_REJECT && ((image->flags & 0x7) == 6)) image->flags &= ~0x7;
          else
          {
            image->flags &= ~0x7;
            image->flags |= lib->image_over;
          }
          dt_image_cache_write_release(darktable.image_cache, image, DT_IMAGE_CACHE_SAFE);
        }
        dt_image_cache_read_release(darktable.image_cache, image);
        break;
      }
      case DT_VIEW_GROUP:
      {
        int32_t mouse_over_id;
        DT_CTL_GET_GLOBAL(mouse_over_id, lib_image_mouse_over_id);
        dt_image_t *image = dt_image_cache_get(mouse_over_id, 'r');
        if(!image) return 0;
        int group_id = image->group_id;
        int id = image->id;
        dt_image_cache_release(image, 'r');
        if(state & (GDK_SHIFT_MASK | GDK_CONTROL_MASK)) // just add the whole group to the selection. TODO: make this also work for collapsed groups.
        {
          sqlite3_stmt *stmt;
          DT_DEBUG_SQLITE3_PREPARE_V2(dt_database_get(darktable.db), "insert into selected_images select id from images where group_id = ?1", -1, &stmt, NULL);
          DT_DEBUG_SQLITE3_BIND_INT(stmt, 1, group_id);
          sqlite3_step(stmt);
          sqlite3_finalize(stmt);
        }
        else if(group_id == darktable.gui->expanded_group_id) // the group is already expanded, so ...
        {
          if(id == darktable.gui->expanded_group_id) // ... collapse it
            darktable.gui->expanded_group_id = -1;
          else                                       // ... make the image the new representative of the group
            darktable.gui->expanded_group_id = dt_grouping_change_representative(id);
        }
        else // expand the group
          darktable.gui->expanded_group_id = group_id;
        dt_collection_update_query(darktable.collection);
        break;
      }
      default:
        return 0;
    }
  }
  return 1;
}

int key_released(dt_view_t *self, guint key, guint state)
{
  dt_control_accels_t *accels = &darktable.control->accels;
  dt_library_t *lib = (dt_library_t *)self->data;

  if(!darktable.control->key_accelerators_on)
    return 0;

  if(key == accels->lighttable_preview.accel_key
     && state == accels->lighttable_preview.accel_mods && lib->full_preview_id !=-1)
  {

    lib->full_preview_id = -1;

    dt_ui_panel_show(darktable.gui->ui, DT_UI_PANEL_LEFT,   ( lib->full_preview & 1));
    dt_ui_panel_show(darktable.gui->ui, DT_UI_PANEL_RIGHT,  ( lib->full_preview & 2));
    dt_ui_panel_show(darktable.gui->ui, DT_UI_PANEL_CENTER_BOTTOM, ( lib->full_preview & 4));
    dt_ui_panel_show(darktable.gui->ui, DT_UI_PANEL_CENTER_TOP,    ( lib->full_preview & 8));

    lib->full_preview = 0;
  }

  return 1;
}

int key_pressed(dt_view_t *self, guint key, guint state)
{
  dt_library_t *lib = (dt_library_t *)self->data;
  dt_control_accels_t *accels = &darktable.control->accels;

  if(!darktable.control->key_accelerators_on)
    return 0;

  int zoom = dt_conf_get_int("plugins/lighttable/images_in_row");

  const int layout = dt_conf_get_int("plugins/lighttable/layout");

  if(key == accels->lighttable_preview.accel_key
     && state == accels->lighttable_preview.accel_mods)
  {
    int32_t mouse_over_id;
    DT_CTL_GET_GLOBAL(mouse_over_id, lib_image_mouse_over_id);
    if(lib->full_preview_id == -1 && mouse_over_id != -1 )
    {
      // encode panel visibility into full_preview
      lib->full_preview = 0;
      lib->full_preview_id = mouse_over_id;

      // let's hide some gui components
      lib->full_preview |= (dt_ui_panel_visible(darktable.gui->ui, DT_UI_PANEL_LEFT)&1) << 0;
      dt_ui_panel_show(darktable.gui->ui, DT_UI_PANEL_LEFT, FALSE);
      lib->full_preview |= (dt_ui_panel_visible(darktable.gui->ui, DT_UI_PANEL_RIGHT)&1) << 1;
      dt_ui_panel_show(darktable.gui->ui, DT_UI_PANEL_RIGHT, FALSE);
      lib->full_preview |= (dt_ui_panel_visible(darktable.gui->ui, DT_UI_PANEL_CENTER_BOTTOM)&1) << 2;
      dt_ui_panel_show(darktable.gui->ui, DT_UI_PANEL_CENTER_BOTTOM, FALSE);
      lib->full_preview |= (dt_ui_panel_visible(darktable.gui->ui, DT_UI_PANEL_CENTER_TOP)&1) << 3;
      dt_ui_panel_show(darktable.gui->ui, DT_UI_PANEL_CENTER_TOP, FALSE);

      //dt_dev_invalidate(darktable.develop);
    }
    return 1;
  }

  if(key == accels->lighttable_left.accel_key
     && state == accels->lighttable_left.accel_mods)
  {
    if(layout == 1 && zoom == 1) lib->track = -DT_LIBRARY_MAX_ZOOM;
    else lib->track = -1;
    return 1;
  }

  if(key == accels->lighttable_right.accel_key
     && state == accels->lighttable_right.accel_mods)
  {
    if(layout == 1 && zoom == 1) lib->track = DT_LIBRARY_MAX_ZOOM;
    else lib->track = 1;
    return 1;
  }

  if(key == accels->lighttable_up.accel_key
     && state == accels->lighttable_up.accel_mods)
  {
    lib->track = -DT_LIBRARY_MAX_ZOOM;
    return 1;
  }

  if(key == accels->lighttable_down.accel_key
     && state == accels->lighttable_down.accel_mods)
  {
    lib->track = DT_LIBRARY_MAX_ZOOM;
    return 1;
  }

  if(key == accels->lighttable_center.accel_key
     && state == accels->lighttable_center.accel_mods)
  {
    lib->center = 1;
    return 1;
  }

  return 0;
}

void border_scrolled(dt_view_t *view, double x, double y, int which, int up)
{
  dt_library_t *lib = (dt_library_t *)view->data;
  if(which == 0 || which == 1)
  {
    if(up) lib->track = -DT_LIBRARY_MAX_ZOOM;
    else   lib->track =  DT_LIBRARY_MAX_ZOOM;
  }
  else if(which == 2 || which == 3)
  {
    if(up) lib->track = -1;
    else   lib->track =  1;
  }
  dt_control_queue_redraw();
}

void init_key_accels(dt_view_t *self)
{
  // Initializing accelerators

  // Rating keys
  dt_accel_register_view(self, NC_("accel", "rate desert"), GDK_0, 0);
  dt_accel_register_view(self, NC_("accel", "rate 1"), GDK_1, 0);
  dt_accel_register_view(self, NC_("accel", "rate 2"), GDK_2, 0);
  dt_accel_register_view(self, NC_("accel", "rate 3"), GDK_3, 0);
  dt_accel_register_view(self, NC_("accel", "rate 4"), GDK_4, 0);
  dt_accel_register_view(self, NC_("accel", "rate 5"), GDK_5, 0);
  dt_accel_register_view(self, NC_("accel", "rate reject"), GDK_r, 0);

  // Navigation keys
  dt_accel_register_view(self, NC_("accel", "navigate up"),
                         GDK_g, 0);
  dt_accel_register_view(self, NC_("accel", "navigate down"),
                         GDK_g, GDK_SHIFT_MASK);
  dt_accel_register_view(self, NC_("accel", "navigate page up"),
                         GDK_Page_Up, 0);
  dt_accel_register_view(self, NC_("accel", "navigate page down"),
                         GDK_Page_Down, 0);

  // Color keys
  dt_accel_register_view(self, NC_("accel", "color red"), GDK_F1, 0);
  dt_accel_register_view(self, NC_("accel", "color yellow"), GDK_F2, 0);
  dt_accel_register_view(self, NC_("accel", "color green"), GDK_F3, 0);
  dt_accel_register_view(self, NC_("accel", "color blue"), GDK_F4, 0);
  dt_accel_register_view(self, NC_("accel", "color purple"), GDK_F5, 0);

  // Scroll keys
  dt_accel_register_view(self, NC_("accel", "scroll up"),
                         GDK_Up, 0);
  dt_accel_register_view(self, NC_("accel", "scroll down"),
                         GDK_Down, 0);
  dt_accel_register_view(self, NC_("accel", "scroll left"),
                         GDK_Left, 0);
  dt_accel_register_view(self, NC_("accel", "scroll right"),
                         GDK_Right, 0);
  dt_accel_register_view(self, NC_("accel", "scroll center"),
                         GDK_apostrophe, 0);

  // Preview key
  dt_accel_register_view(self, NC_("accel", "preview"), GDK_z, 0);

  // Grouping keys
  dt_accel_register_view(self, NC_("accel", "group"), GDK_g, GDK_CONTROL_MASK);
  dt_accel_register_view(self, NC_("accel", "ungroup"), GDK_g, GDK_CONTROL_MASK | GDK_SHIFT_MASK);
}

void connect_key_accels(dt_view_t *self)
{
  GClosure *closure;

  // Rating keys
  closure = g_cclosure_new(
      G_CALLBACK(star_key_accel_callback),
      (gpointer)DT_VIEW_DESERT, NULL);
  dt_accel_connect_view(self, "rate desert", closure);
  closure = g_cclosure_new(
      G_CALLBACK(star_key_accel_callback),
      (gpointer)DT_VIEW_STAR_1, NULL);
  dt_accel_connect_view(self, "rate 1", closure);
  closure = g_cclosure_new(
      G_CALLBACK(star_key_accel_callback),
      (gpointer)DT_VIEW_STAR_2, NULL);
  dt_accel_connect_view(self, "rate 2", closure);
  closure = g_cclosure_new(
      G_CALLBACK(star_key_accel_callback),
      (gpointer)DT_VIEW_STAR_3, NULL);
  dt_accel_connect_view(self, "rate 3", closure);
  closure = g_cclosure_new(
      G_CALLBACK(star_key_accel_callback),
      (gpointer)DT_VIEW_STAR_4, NULL);
  dt_accel_connect_view(self, "rate 4", closure);
  closure = g_cclosure_new(
      G_CALLBACK(star_key_accel_callback),
      (gpointer)DT_VIEW_STAR_5, NULL);
  dt_accel_connect_view(self, "rate 5", closure);
  closure = g_cclosure_new(
      G_CALLBACK(star_key_accel_callback),
      (gpointer)DT_VIEW_REJECT, NULL);
  dt_accel_connect_view(self, "rate reject", closure);

  // Navigation keys
  closure = g_cclosure_new(
      G_CALLBACK(go_up_key_accel_callback),
      (gpointer)self, NULL);
  dt_accel_connect_view(self, "navigate up", closure);
  closure = g_cclosure_new(
      G_CALLBACK(go_down_key_accel_callback),
      (gpointer)self, NULL);
  dt_accel_connect_view(self, "navigate down", closure);
  closure = g_cclosure_new(
      G_CALLBACK(go_pgup_key_accel_callback),
      (gpointer)self, NULL);
  dt_accel_connect_view(self, "navigate page up", closure);
  closure = g_cclosure_new(
      G_CALLBACK(go_pgdown_key_accel_callback),
      (gpointer)self, NULL);
  dt_accel_connect_view(self, "navigate page down", closure);

  // Color keys
  closure = g_cclosure_new(G_CALLBACK(dt_colorlabels_key_accel_callback),
                           (gpointer)0, NULL);
  dt_accel_connect_view(self, "color red", closure);
  closure = g_cclosure_new(G_CALLBACK(dt_colorlabels_key_accel_callback),
                           (gpointer)1, NULL);
  dt_accel_connect_view(self, "color yellow", closure);
  closure = g_cclosure_new(G_CALLBACK(dt_colorlabels_key_accel_callback),
                           (gpointer)2, NULL);
  dt_accel_connect_view(self, "color green", closure);
  closure = g_cclosure_new(G_CALLBACK(dt_colorlabels_key_accel_callback),
                           (gpointer)3, NULL);
  dt_accel_connect_view(self, "color blue", closure);
  closure = g_cclosure_new(G_CALLBACK(dt_colorlabels_key_accel_callback),
                           (gpointer)4, NULL);
  dt_accel_connect_view(self, "color purple", closure);

  // Grouping keys
  closure = g_cclosure_new(G_CALLBACK(group_key_accel_callback),
                           (gpointer)self, NULL);
  dt_accel_connect_view(self, "group", closure);
  closure = g_cclosure_new(G_CALLBACK(ungroup_key_accel_callback),
                           (gpointer)self, NULL);
  dt_accel_connect_view(self, "ungroup", closure);
}

// modelines: These editor modelines have been set for all relevant files by tools/update_modelines.sh
// vim: shiftwidth=2 expandtab tabstop=2 cindent
// kate: tab-indents: off; indent-width 2; replace-tabs on; indent-mode cstyle; remove-trailing-space on;<|MERGE_RESOLUTION|>--- conflicted
+++ resolved
@@ -28,11 +28,8 @@
 #include "common/colorlabels.h"
 #include "common/selection.h"
 #include "common/debug.h"
-<<<<<<< HEAD
 #include "common/grouping.h"
-=======
 #include "common/history.h"
->>>>>>> fc8998b9
 #include "gui/accelerators.h"
 #include "gui/gtk.h"
 #include "gui/draw.h"
@@ -328,9 +325,9 @@
 
   if(mouse_over_id != -1)
   {
-    dt_image_t *mouse_over_image = dt_image_cache_get(mouse_over_id, 'r');
+    const dt_image_t *mouse_over_image = dt_image_cache_read_get(darktable.image_cache, mouse_over_id);
     mouse_over_group = mouse_over_image->group_id;
-    dt_image_cache_release(mouse_over_image, 'r');
+    dt_image_cache_read_release(darktable.image_cache, mouse_over_image);
     DT_DEBUG_SQLITE3_CLEAR_BINDINGS(lib->statements.is_grouped);
     DT_DEBUG_SQLITE3_RESET(lib->statements.is_grouped);
     DT_DEBUG_SQLITE3_BIND_INT(lib->statements.is_grouped, 1, mouse_over_group);
@@ -362,16 +359,13 @@
       id = query_ids[row*iir+col];
       if(id > 0)
       {
-<<<<<<< HEAD
-        dt_image_t *image = dt_image_cache_get(id, 'r');
+        const dt_image_t *image = dt_image_cache_read_get(darktable.image_cache, id);
+        int group_id = -1;
+        if(image)
+          group_id = image->group_id;
+        dt_image_cache_read_release(darktable.image_cache, image);
+
         if (iir == 1 && row)
-        {
-          dt_image_cache_release(image, 'r');
-=======
-        id = sqlite3_column_int(lib->statements.main_query, 0);
-
-        if (iir == 1 && row) 
->>>>>>> fc8998b9
           continue;
 
         /* set mouse over id if pointer is in current row / col */
@@ -386,67 +380,30 @@
          */
         if (clicked1 && (pi == col && pj == row))
         {
-<<<<<<< HEAD
-          if((lib->modifiers & GDK_SHIFT_MASK) == 0 && (lib->modifiers & GDK_CONTROL_MASK) == 0 && seli == col && selj == row)
-          {
-            /* clear selection if no modifier is being held */
-
-            /* clear and reset statment */
-            DT_DEBUG_SQLITE3_CLEAR_BINDINGS(lib->statements.delete_except_arg);
-            DT_DEBUG_SQLITE3_RESET(lib->statements.delete_except_arg);
-
-            /* reuse statement */
-            DT_DEBUG_SQLITE3_BIND_INT(lib->statements.delete_except_arg, 1, id);
-            sqlite3_step(lib->statements.delete_except_arg);
-          }
-          // Step 1: If this is the clicked cell, toggle it
-          if(curidx == selidx)
-          {
-            dt_view_toggle_selection(id);
-          }
-          // Step 2: If shift is being held, and we're somewhere between the old selection index and the new one, we may be toggled
-          // Step 2: However, if control is being held, we skip this logic (so ctrl+shift+click is identical to ctrl+click)
-          if((lib->modifiers & GDK_CONTROL_MASK) == 0 && (lib->modifiers & GDK_SHIFT_MASK) &&
-             lib->selection_origin_idx > -1 && inc_between(lib->last_selected_idx, curidx, selidx))
-          {
-            if(inc_between(lib->selection_origin_idx, curidx, selidx))
-            {
-              // We're in the selected zone; set selection bit to true
-              dt_view_set_selection(id, 1);
-            }
-            else
-            {
-              // Outside of the selected zone; set selection bit to false
-              dt_view_set_selection(id, 0);
-            }
-          }
-=======
           if ((lib->modifiers & (GDK_SHIFT_MASK|GDK_CONTROL_MASK)) == 0)
             dt_selection_select_single(darktable.selection, id);
           else if ((lib->modifiers & (GDK_CONTROL_MASK)) == GDK_CONTROL_MASK)
             dt_selection_toggle(darktable.selection, id);
           else if ((lib->modifiers & (GDK_SHIFT_MASK)) == GDK_SHIFT_MASK)
             dt_selection_select_range(darktable.selection, id);
->>>>>>> fc8998b9
         }
 
 
         cairo_save(cr);
         // if(iir == 1) dt_image_prefetch(image, DT_IMAGE_MIPF);
-<<<<<<< HEAD
-        dt_view_image_expose(image, &(lib->image_over), id, cr, wd, iir == 1 ? height : ht, iir, img_pointerx, img_pointery);
+        dt_view_image_expose(&(lib->image_over), id, cr, wd, iir == 1 ? height : ht, iir, img_pointerx, img_pointery);
 
         gboolean paint_border = FALSE;
         // regular highlight border
-        if(image)
+        if(group_id != -1)
         {
-          if(mouse_over_group == image->group_id && iir > 1 && ((!darktable.gui->grouping && dt_conf_get_bool("plugins/lighttable/draw_group_borders")) || image->group_id == darktable.gui->expanded_group_id))
+          if(mouse_over_group == group_id && iir > 1 && ((!darktable.gui->grouping && dt_conf_get_bool("plugins/lighttable/draw_group_borders")) || group_id == darktable.gui->expanded_group_id))
           {
             cairo_set_source_rgb(cr, 1, 0, 0);
             paint_border = TRUE;
           }
           // border of expanded group
-          else if(darktable.gui->grouping && image->group_id == darktable.gui->expanded_group_id && iir > 1)
+          else if(darktable.gui->grouping && group_id == darktable.gui->expanded_group_id && iir > 1)
           {
             cairo_set_source_rgb(cr, 0, 0, 1);
             paint_border = TRUE;
@@ -462,12 +419,12 @@
             int _id = query_ids[(row-1)*iir+col];
             if(_id > 0)
             {
-              dt_image_t *_img = dt_image_cache_get(_id, 'r');
+              const dt_image_t *_img = dt_image_cache_read_get(darktable.image_cache, _id);
               neighbour_group = _img->group_id;
-              dt_image_cache_release(_img, 'r');
+              dt_image_cache_read_release(darktable.image_cache, _img);
             }
           }
-          if(neighbour_group != image->group_id)
+          if(neighbour_group != group_id)
           {
             cairo_move_to(cr, 0, 0);
             cairo_line_to(cr, wd, 0);
@@ -479,12 +436,12 @@
             int _id = query_ids[row*iir+(col-1)];
             if(_id > 0)
             {
-              dt_image_t *_img = dt_image_cache_get(_id, 'r');
+              const dt_image_t *_img = dt_image_cache_read_get(darktable.image_cache, _id);
               neighbour_group = _img->group_id;
-              dt_image_cache_release(_img, 'r');
+              dt_image_cache_read_release(darktable.image_cache, _img);
             }
           }
-          if(neighbour_group != image->group_id)
+          if(neighbour_group != group_id)
           {
             cairo_move_to(cr, 0, 0);
             cairo_line_to(cr, 0, ht);
@@ -496,12 +453,12 @@
             int _id = query_ids[(row+1)*iir+col];
             if(_id > 0)
             {
-              dt_image_t *_img = dt_image_cache_get(_id, 'r');
+              const dt_image_t *_img = dt_image_cache_read_get(darktable.image_cache, _id);
               neighbour_group = _img->group_id;
-              dt_image_cache_release(_img, 'r');
+              dt_image_cache_read_release(darktable.image_cache, _img);
             }
           }
-          if(neighbour_group != image->group_id)
+          if(neighbour_group != group_id)
           {
             cairo_move_to(cr, 0, ht);
             cairo_line_to(cr, wd, ht);
@@ -513,12 +470,12 @@
             int _id = query_ids[row*iir+(col+1)];
             if(_id > 0)
             {
-              dt_image_t *_img = dt_image_cache_get(_id, 'r');
+              const dt_image_t *_img = dt_image_cache_read_get(darktable.image_cache, _id);
               neighbour_group = _img->group_id;
-              dt_image_cache_release(_img, 'r');
+              dt_image_cache_read_release(darktable.image_cache, _img);
             }
           }
-          if(neighbour_group != image->group_id)
+          if(neighbour_group != group_id)
           {
             cairo_move_to(cr, wd, 0);
             cairo_line_to(cr, wd, ht);
@@ -527,9 +484,6 @@
           cairo_stroke(cr);
         }
 
-=======
-        dt_view_image_expose(&(lib->image_over), id, cr, wd, iir == 1 ? height : ht, iir, img_pointerx, img_pointery);
->>>>>>> fc8998b9
         cairo_restore(cr);
       }
       else 
@@ -576,12 +530,8 @@
   }
 
 
-<<<<<<< HEAD
+failure:
   g_free(query_ids);
-
-=======
-failure:
->>>>>>> fc8998b9
   oldpan = pan;
   if(darktable.unmuted & DT_DEBUG_CACHE)
     dt_mipmap_cache_print(darktable.mipmap_cache);
@@ -1193,11 +1143,11 @@
       {
         int32_t mouse_over_id;
         DT_CTL_GET_GLOBAL(mouse_over_id, lib_image_mouse_over_id);
-        dt_image_t *image = dt_image_cache_get(mouse_over_id, 'r');
+        const dt_image_t *image = dt_image_cache_read_get(darktable.image_cache, mouse_over_id);
         if(!image) return 0;
         int group_id = image->group_id;
         int id = image->id;
-        dt_image_cache_release(image, 'r');
+        dt_image_cache_read_release(darktable.image_cache, image);
         if(state & (GDK_SHIFT_MASK | GDK_CONTROL_MASK)) // just add the whole group to the selection. TODO: make this also work for collapsed groups.
         {
           sqlite3_stmt *stmt;
