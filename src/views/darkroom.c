/*
    This file is part of darktable,
    copyright (c) 2009--2010 johannes hanika.

    darktable is free software: you can redistribute it and/or modify
    it under the terms of the GNU General Public License as published by
    the Free Software Foundation, either version 3 of the License, or
    (at your option) any later version.

    darktable is distributed in the hope that it will be useful,
    but WITHOUT ANY WARRANTY; without even the implied warranty of
    MERCHANTABILITY or FITNESS FOR A PARTICULAR PURPOSE.  See the
    GNU General Public License for more details.

    You should have received a copy of the GNU General Public License
    along with darktable.  If not, see <http://www.gnu.org/licenses/>.
*/
/** this is the view for the darkroom module.  */
#include "common/collection.h"
#include "views/view.h"
#include "develop/develop.h"
#include "control/jobs.h"
#include "control/control.h"
#include "control/conf.h"
#include "dtgtk/tristatebutton.h"
#include "develop/imageop.h"
#include "common/image_cache.h"
#include "common/imageio.h"
#include "common/debug.h"
#include "common/tags.h"
#include "gui/gtk.h"

#include <stdlib.h>
#include <string.h>
#include <math.h>
#include <gdk/gdkkeysyms.h>

DT_MODULE(1)

static void film_strip_key_accel(GtkAccelGroup *accel_group,
                                 GObject *acceleratable,
                                 guint keyval, GdkModifierType modifier,
                                 gpointer data);

static void zoom_key_accel(GtkAccelGroup *accel_group, GObject *acceleratable,
                           guint keyval, GdkModifierType modifier,
                           gpointer data);

static void export_key_accel_callback(GtkAccelGroup *accel_group,
                                      GObject *acceleratable, guint keyval,
                                      GdkModifierType modifier);

static void skip_f_key_accel_callback(GtkAccelGroup *accel_group,
                                      GObject *acceleratable,
                                      guint keyval, GdkModifierType modifier,
                                      gpointer data);
static void skip_b_key_accel_callback(GtkAccelGroup *accel_group,
                                      GObject *acceleratable,
                                      guint keyval, GdkModifierType modifier,
                                      gpointer data);

const char
*name(dt_view_t *self)
{
  return _("darkroom");
}


void
init(dt_view_t *self)
{
  self->data = malloc(sizeof(dt_develop_t));
  dt_dev_init((dt_develop_t *)self->data, 1);

  // Film strip shortcuts
  gtk_accel_map_add_entry("<Darktable>/darkroom/toggle film strip",
                          GDK_f, GDK_CONTROL_MASK);
  dt_accel_group_connect_by_path(
      darktable.control->accels_darkroom,
      "<Darktable>/darkroom/toggle film strip",
      NULL);

  // Zoom shortcuts
  gtk_accel_map_add_entry("<Darktable>/darkroom/zoom/close",
                          GDK_1, GDK_MOD1_MASK);
  gtk_accel_map_add_entry("<Darktable>/darkroom/zoom/fill",
                          GDK_2, GDK_MOD1_MASK);
  gtk_accel_map_add_entry("<Darktable>/darkroom/zoom/fit",
                          GDK_3, GDK_MOD1_MASK);

  dt_accel_group_connect_by_path(
      darktable.control->accels_darkroom,
      "<Darktable>/darkroom/zoom/close",
      NULL);
  dt_accel_group_connect_by_path(
      darktable.control->accels_darkroom,
      "<Darktable>/darkroom/zoom/fill",
      NULL);
  dt_accel_group_connect_by_path(
      darktable.control->accels_darkroom,
      "<Darktable>/darkroom/zoom/fit",
      NULL);

  // enable shortcut to export with current export settings:
  gtk_accel_map_add_entry("<Darktable>/darkroom/export",
                          GDK_e, GDK_CONTROL_MASK);

  dt_accel_group_connect_by_path(
      darktable.control->accels_darkroom,
      "<Darktable>/darkroom/export",
      NULL);


  // Shortcut to skip images
  gtk_accel_map_add_entry("<Darktable>/darkroom/image forward",
                          GDK_space, 0);
  gtk_accel_map_add_entry("<Darktable>/darkroom/image back",
                          GDK_BackSpace, 0);

  dt_accel_group_connect_by_path(
      darktable.control->accels_darkroom,
      "<Darktable>/darkroom/image forward",
      NULL);
  dt_accel_group_connect_by_path(
      darktable.control->accels_darkroom,
      "<Darktable>/darkroom/image back",
      NULL);
}

uint32_t view(dt_view_t *self)
{
  return DT_VIEW_DARKROOM;
}

void cleanup(dt_view_t *self)
{
  dt_develop_t *dev = (dt_develop_t *)self->data;
  dt_dev_cleanup(dev);
  free(dev);
}


void expose(dt_view_t *self, cairo_t *cri, int32_t width_i, int32_t height_i, int32_t pointerx, int32_t pointery)
{
  // if width or height > max pipeline pixels: center the view and clamp.
  int32_t width  = MIN(width_i,  DT_IMAGE_WINDOW_SIZE);
  int32_t height = MIN(height_i, DT_IMAGE_WINDOW_SIZE);

  cairo_set_source_rgb (cri, .2, .2, .2);
  cairo_rectangle(cri, 0, 0, fmaxf(0, width_i-DT_IMAGE_WINDOW_SIZE) *.5f, height);
  cairo_fill (cri);
  cairo_rectangle(cri, fmaxf(0.0, width_i-DT_IMAGE_WINDOW_SIZE) *.5f + width, 0, width_i, height);
  cairo_fill (cri);

  if(width_i  > DT_IMAGE_WINDOW_SIZE) cairo_translate(cri, -(DT_IMAGE_WINDOW_SIZE-width_i) *.5f, 0.0f);
  if(height_i > DT_IMAGE_WINDOW_SIZE) cairo_translate(cri, 0.0f, -(DT_IMAGE_WINDOW_SIZE-height_i)*.5f);
  cairo_save(cri);

  dt_develop_t *dev = (dt_develop_t *)self->data;

  if(dev->gui_synch)
  {
    // synch module guis from gtk thread:
    darktable.gui->reset = 1;
    GList *modules = dev->iop;
    while(modules)
    {
      dt_iop_module_t *module = (dt_iop_module_t *)(modules->data);
      dt_iop_gui_update(module);
      modules = g_list_next(modules);
    }
    darktable.gui->reset = 0;
    dev->gui_synch = 0;
  }

  if(dev->image_dirty || dev->pipe->input_timestamp < dev->preview_pipe->input_timestamp) dt_dev_process_image(dev);
  if(dev->preview_dirty) dt_dev_process_preview(dev);

  dt_pthread_mutex_t *mutex = NULL;
  int wd, ht, stride, closeup;
  int32_t zoom;
  float zoom_x, zoom_y;
  DT_CTL_GET_GLOBAL(zoom_y, dev_zoom_y);
  DT_CTL_GET_GLOBAL(zoom_x, dev_zoom_x);
  DT_CTL_GET_GLOBAL(zoom, dev_zoom);
  DT_CTL_GET_GLOBAL(closeup, dev_closeup);
  static cairo_surface_t *image_surface = NULL;
  static int image_surface_width = 0, image_surface_height = 0, image_surface_imgid = -1;

  if(image_surface_width != width || image_surface_height != height || image_surface == NULL)
  {
    // create double-buffered image to draw on, to make modules draw more fluently.
    image_surface_width = width;
    image_surface_height = height;
    if(image_surface) cairo_surface_destroy(image_surface);
    image_surface = cairo_image_surface_create(CAIRO_FORMAT_RGB24, width, height);
  }
  cairo_surface_t *surface;
  cairo_t *cr = cairo_create(image_surface);

  // adjust scroll bars
  {
    float zx = zoom_x, zy = zoom_y, boxw = 1., boxh = 1.;
    dt_dev_check_zoom_bounds(dev, &zx, &zy, zoom, closeup, &boxw, &boxh);
    dt_view_set_scrollbar(self, zx+.5-boxw*.5, 1.0, boxw, zy+.5-boxh*.5, 1.0, boxh);
  }

  if(!dev->image_dirty && dev->pipe->input_timestamp >= dev->preview_pipe->input_timestamp)
  {
    // draw image
    mutex = &dev->pipe->backbuf_mutex;
    dt_pthread_mutex_lock(mutex);
    wd = dev->pipe->backbuf_width;
    ht = dev->pipe->backbuf_height;
    stride = cairo_format_stride_for_width (CAIRO_FORMAT_RGB24, wd);
    surface = cairo_image_surface_create_for_data (dev->pipe->backbuf, CAIRO_FORMAT_RGB24, wd, ht, stride);
    cairo_set_source_rgb (cr, .2, .2, .2);
    cairo_paint(cr);
    cairo_translate(cr, .5f*(width-wd), .5f*(height-ht));
    if(closeup)
    {
      const float closeup_scale = 2.0;
      cairo_scale(cr, closeup_scale, closeup_scale);
      float boxw = 1, boxh = 1, zx0 = zoom_x, zy0 = zoom_y, zx1 = zoom_x, zy1 = zoom_y, zxm = -1.0, zym = -1.0;
      dt_dev_check_zoom_bounds(dev, &zx0, &zy0, zoom, 0, &boxw, &boxh);
      dt_dev_check_zoom_bounds(dev, &zx1, &zy1, zoom, 1, &boxw, &boxh);
      dt_dev_check_zoom_bounds(dev, &zxm, &zym, zoom, 1, &boxw, &boxh);
      const float fx = 1.0 - fmaxf(0.0, (zx0 - zx1)/(zx0 - zxm)), fy = 1.0 - fmaxf(0.0, (zy0 - zy1)/(zy0 - zym));
      cairo_translate(cr, -wd/(2.0*closeup_scale) * fx, -ht/(2.0*closeup_scale) * fy);
    }
    cairo_rectangle(cr, 0, 0, wd, ht);
    cairo_set_source_surface (cr, surface, 0, 0);
    cairo_pattern_set_filter(cairo_get_source(cr), CAIRO_FILTER_FAST);
    cairo_fill_preserve(cr);
    cairo_set_line_width(cr, 1.0);
    cairo_set_source_rgb (cr, .3, .3, .3);
    cairo_stroke(cr);
    cairo_surface_destroy (surface);
    dt_pthread_mutex_unlock(mutex);
    image_surface_imgid = dev->image->id;
  }
  else if(!dev->preview_dirty)
    // else if(!dev->preview_loading)
  {
    // draw preview
    mutex = &dev->preview_pipe->backbuf_mutex;
    dt_pthread_mutex_lock(mutex);

    wd = dev->preview_pipe->backbuf_width;
    ht = dev->preview_pipe->backbuf_height;
    float zoom_scale = dt_dev_get_zoom_scale(dev, zoom, closeup ? 2 : 1, 1);
    cairo_set_source_rgb (cr, .2, .2, .2);
    cairo_paint(cr);
    cairo_rectangle(cr, 0, 0, width, height);
    cairo_clip(cr);
    stride = cairo_format_stride_for_width (CAIRO_FORMAT_RGB24, wd);
    surface = cairo_image_surface_create_for_data (dev->preview_pipe->backbuf, CAIRO_FORMAT_RGB24, wd, ht, stride);
    cairo_translate(cr, width/2.0, height/2.0f);
    cairo_scale(cr, zoom_scale, zoom_scale);
    cairo_translate(cr, -.5f*wd-zoom_x*wd, -.5f*ht-zoom_y*ht);
    // avoid to draw the 1px garbage that sometimes shows up in the preview :(
    cairo_rectangle(cr, 0, 0, wd-1, ht-1);
    cairo_set_source_surface (cr, surface, 0, 0);
    cairo_pattern_set_filter(cairo_get_source(cr), CAIRO_FILTER_FAST);
    cairo_fill(cr);
    cairo_surface_destroy (surface);
    dt_pthread_mutex_unlock(mutex);
    image_surface_imgid = dev->image->id;
  }
  cairo_restore(cri);

  if(image_surface_imgid == dev->image->id)
  {
    cairo_destroy(cr);
    cairo_set_source_surface(cri, image_surface, 0, 0);
    cairo_paint(cri);
  }
  
  /* check if we should create a snapshot of view */
  if(darktable.develop->proxy.snapshot.request)
  {
    /* reset the request */
    darktable.develop->proxy.snapshot.request = FALSE;
    
    /* validation of snapshot filename */
    g_assert(darktable.develop->proxy.snapshot.filename != NULL);
    
    /* Store current image surface to snapshot file. 
       FIXME: add checks so that we dont make snapshots of preview pipe image surface.
    */
    cairo_surface_write_to_png(image_surface, darktable.develop->proxy.snapshot.filename);
  }

  // execute module callback hook.
  if(dev->gui_module && dev->gui_module->request_color_pick)
  {
    int32_t zoom, closeup;
    float zoom_x, zoom_y;
    float wd = dev->preview_pipe->backbuf_width;
    float ht = dev->preview_pipe->backbuf_height;
    DT_CTL_GET_GLOBAL(zoom_y, dev_zoom_y);
    DT_CTL_GET_GLOBAL(zoom_x, dev_zoom_x);
    DT_CTL_GET_GLOBAL(zoom, dev_zoom);
    DT_CTL_GET_GLOBAL(closeup, dev_closeup);
    float zoom_scale = dt_dev_get_zoom_scale(dev, zoom, closeup ? 2 : 1, 1);

    cairo_translate(cri, width/2.0, height/2.0f);
    cairo_scale(cri, zoom_scale, zoom_scale);
    cairo_translate(cri, -.5f*wd-zoom_x*wd, -.5f*ht-zoom_y*ht);

    // cairo_set_operator(cri, CAIRO_OPERATOR_XOR);
    cairo_set_line_width(cri, 1.0/zoom_scale);
    cairo_set_source_rgb(cri, .2, .2, .2);

    float *box = dev->gui_module->color_picker_box;
    float *point = dev->gui_module->color_picker_point;
    if(dt_conf_get_int("ui_last/colorpicker_size"))
    {
      cairo_rectangle(cri, box[0]*wd, box[1]*ht, (box[2] - box[0])*wd, (box[3] - box[1])*ht);
      cairo_stroke(cri);
      cairo_translate(cri, 1.0/zoom_scale, 1.0/zoom_scale);
      cairo_set_source_rgb(cri, .8, .8, .8);
      cairo_rectangle(cri, box[0]*wd, box[1]*ht,
                      (box[2] - box[0])*wd - 2./zoom_scale,
                      (box[3] - box[1])*ht - 2./zoom_scale);
      cairo_stroke(cri);
    }
    else
    {
      cairo_rectangle(cri, point[0] * wd - .01 * wd, point[1] * ht - .01 * wd,
                      .02 * wd, .02 * wd);
      cairo_stroke(cri);

      cairo_set_source_rgb(cri, .8, .8, .8);
      cairo_rectangle(cri, (point[0] - 0.01) * wd + 1.0/zoom_scale,
                      point[1] * ht - 0.01 * wd + 1.0/zoom_scale,
                      .02 * wd - 2./zoom_scale, .02 * wd - 2./zoom_scale);
      cairo_move_to(cri, point[0] * wd,
                    point[1] * ht - .01 * wd + 1./zoom_scale);
      cairo_line_to(cri, point[0] * wd,
                    point[1] * ht + .01 * wd - 1./zoom_scale);
      cairo_move_to(cri, point[0] * wd - .01 * wd + 1./zoom_scale,
                    point[1] * ht);
      cairo_line_to(cri, point[0] * wd + .01 * wd - 1./zoom_scale,
                    point[1] * ht);
      cairo_stroke(cri);
    }
  }
  else if(dev->gui_module && dev->gui_module->gui_post_expose)
  {
    if(width_i  > DT_IMAGE_WINDOW_SIZE) pointerx += (DT_IMAGE_WINDOW_SIZE-width_i) *.5f;
    if(height_i > DT_IMAGE_WINDOW_SIZE) pointery += (DT_IMAGE_WINDOW_SIZE-height_i)*.5f;
    dev->gui_module->gui_post_expose(dev->gui_module, cri, width, height, pointerx, pointery);
  }
}


void reset(dt_view_t *self)
{
  DT_CTL_SET_GLOBAL(dev_zoom, DT_ZOOM_FIT);
  DT_CTL_SET_GLOBAL(dev_zoom_x, 0);
  DT_CTL_SET_GLOBAL(dev_zoom_y, 0);
  DT_CTL_SET_GLOBAL(dev_closeup, 0);
}

int try_enter(dt_view_t *self)
{
  dt_develop_t *dev = (dt_develop_t *)self->data;
  int selected;
  DT_CTL_GET_GLOBAL(selected, lib_image_mouse_over_id);
  if(selected < 0)
  {
    // try last selected
    sqlite3_stmt *stmt;
    DT_DEBUG_SQLITE3_PREPARE_V2(dt_database_get(darktable.db), "select * from selected_images", -1, &stmt, NULL);
    if(sqlite3_step(stmt) == SQLITE_ROW)
      selected = sqlite3_column_int(stmt, 0);
    sqlite3_finalize(stmt);
  }

  if(selected < 0)
  {
    // fail :(
    dt_control_log(_("no image selected!"));
    return 1;
  }

  // this loads the image from db if needed:
  dev->image = dt_image_cache_get(selected, 'r');
  // get image and check if it has been deleted from disk first!
  char imgfilename[1024];
  dt_image_full_path(dev->image->id, imgfilename, 1024);
  if(!g_file_test(imgfilename, G_FILE_TEST_IS_REGULAR))
  {
    dt_control_log(_("image `%s' is currently unavailable"), dev->image->filename);
    // dt_image_remove(selected);
    dt_image_cache_release(dev->image, 'r');
    dev->image = NULL;
    return 1;
  }
  return 0;
}



static void
select_this_image(const int imgid)
{
  // select this image, if no multiple selection:
  int count = 0;
  sqlite3_stmt *stmt;
  DT_DEBUG_SQLITE3_PREPARE_V2(dt_database_get(darktable.db), "select count(imgid) from selected_images", -1, &stmt, NULL);
  if(sqlite3_step(stmt) == SQLITE_ROW)
    count = sqlite3_column_int(stmt, 0);
  sqlite3_finalize(stmt);
  if(count < 2)
  {
    DT_DEBUG_SQLITE3_EXEC(dt_database_get(darktable.db), "delete from selected_images", NULL, NULL, NULL);
    DT_DEBUG_SQLITE3_PREPARE_V2(dt_database_get(darktable.db), "insert into selected_images values (?1)", -1, &stmt, NULL);
    DT_DEBUG_SQLITE3_BIND_INT(stmt, 1, imgid);
    sqlite3_step(stmt);
    sqlite3_finalize(stmt);
  }
}

static void
dt_dev_change_image(dt_develop_t *dev, dt_image_t *image)
{
  // store last active group
  dt_conf_set_int("plugins/darkroom/groups", dt_dev_modulegroups_get(dev));

  // store last active plugin:
  if(darktable.develop->gui_module)
    dt_conf_set_string("plugins/darkroom/active", darktable.develop->gui_module->op);
  else
    dt_conf_set_string("plugins/darkroom/active", "");
  g_assert(dev->gui_attached);
  // tag image as changed
  // TODO: only tag the image when there was a real change.
  // TODO: this applies especially for the expensive bits:
  //       write xmp (disk) / re-create mip map
  guint tagid = 0;
  dt_tag_new("darktable|changed",&tagid);
  dt_tag_attach(tagid, dev->image->id);
  // commit image ops to db
  dt_dev_write_history(dev);

  // commit updated mipmaps to db
  // TODO: bg process?
  dt_dev_process_to_mip(dev);
  // release full buffer
  if(dev->image && dev->image->pixels)
    dt_image_release(dev->image, DT_IMAGE_FULL, 'r');

  // writes the .xmp and the database:
  dt_image_cache_flush(dev->image);

  dev->image = image;
  while(dev->history)
  {
    // clear history of old image
    free(((dt_dev_history_item_t *)dev->history->data)->params);
    free( (dt_dev_history_item_t *)dev->history->data);
    dev->history = g_list_delete_link(dev->history, dev->history);
  }
  GList *modules = g_list_last(dev->iop);
  while(modules)
  {
    dt_iop_module_t *module = (dt_iop_module_t *)(modules->data);
    if(strcmp(module->op, "gamma"))
    {
      char var[1024];
      snprintf(var, 1024, "plugins/darkroom/%s/expanded", module->op);
      dt_conf_set_bool(var, gtk_expander_get_expanded (module->expander));
      // remove widget:
      GtkWidget *top = GTK_WIDGET(module->topwidget);
      GtkWidget *exp = GTK_WIDGET(module->expander);
      GtkWidget *shh = GTK_WIDGET(module->showhide);
      GtkWidget *parent = NULL;
      g_object_get(G_OBJECT(module->widget), "parent", &parent, (char *)NULL);
      // re-init and re-gui_init
      module->gui_cleanup(module);
      gtk_widget_destroy(GTK_WIDGET(module->widget));
      dt_iop_reload_defaults(module);
      module->gui_init(module);
      // copy over already inited stuff:
      module->topwidget = top;
      module->expander = GTK_EXPANDER(exp);
      module->showhide = shh;
      // reparent
      gtk_container_add(GTK_CONTAINER(parent), module->widget);
      gtk_widget_show_all(module->topwidget);
      // all the signal handlers get passed module*, which is still valid.
    }
    modules = g_list_previous(modules);
  }

  // hack: now hide all custom expander widgets again.
  modules = dev->iop;
  while(modules)
  {
    dt_iop_module_t *module = (dt_iop_module_t *)(modules->data);
    if(strcmp(module->op, "gamma"))
    {
      char option[1024];
      snprintf(option, 1024, "plugins/darkroom/%s/visible", module->op);
      gboolean active = dt_conf_get_bool (option);
      snprintf(option, 1024, "plugins/darkroom/%s/favorite", module->op);
      gboolean favorite = dt_conf_get_bool (option);
      gint state=0;
      if(active)
      {
        state++;
        if(favorite) state++;
      }

      if(module->showhide)
        dtgtk_tristatebutton_set_state(DTGTK_TRISTATEBUTTON(module->showhide),state);

      snprintf(option, 1024, "plugins/darkroom/%s/expanded", module->op);
      active = dt_conf_get_bool (option);
      gtk_expander_set_expanded (module->expander, active);
    }
    else
    {
      gtk_widget_hide_all(GTK_WIDGET(module->topwidget));
    }
    modules = g_list_next(modules);
  }
  dt_dev_modulegroups_set(dev,dt_conf_get_int("plugins/darkroom/groups"));
  dt_dev_read_history(dev);
  dt_dev_pop_history_items(dev, dev->history_end);
  dt_dev_raw_reload(dev);

  // get last active plugin:
  gchar *active_plugin = dt_conf_get_string("plugins/darkroom/active");
  if(active_plugin)
  {
    modules = dev->iop;
    while(modules)
    {
      dt_iop_module_t *module = (dt_iop_module_t *)(modules->data);
      if(!strcmp(module->op, active_plugin))
        dt_iop_request_focus(module);
      modules = g_list_next(modules);
    }
    g_free(active_plugin);
  }
}

static void
film_strip_activated(const int imgid, void *data)
{
  // switch images in darkroom mode:
  dt_view_t *self = (dt_view_t *)data;
  dt_develop_t *dev = (dt_develop_t *)self->data;
  dt_image_t *image = dt_image_cache_get(imgid, 'r');
  dt_dev_change_image(dev, image);
  // release image struct with metadata.
  dt_image_cache_release(dev->image, 'r');
  // select newly loaded image
  select_this_image(dev->image->id);
  // force redraw
  dt_control_queue_redraw();
  // prefetch next few from first selected image on.
  dt_view_film_strip_prefetch();
}

static void
dt_dev_jump_image(dt_develop_t *dev, int diff)
{
  char query[1024];
  const gchar *qin = dt_collection_get_query (darktable.collection);
  int offset = 0;
  if(qin)
  {
    int orig_imgid = -1, imgid = -1;
    sqlite3_stmt *stmt;
    dt_image_t *image;

    DT_DEBUG_SQLITE3_PREPARE_V2(dt_database_get(darktable.db), "select imgid from selected_images", -1, &stmt, NULL);
    if(sqlite3_step(stmt) == SQLITE_ROW)
      orig_imgid = sqlite3_column_int(stmt, 0);
    sqlite3_finalize(stmt);

    snprintf(query, 1024, "select rowid from (%s) where id=?3", qin);
    DT_DEBUG_SQLITE3_PREPARE_V2(dt_database_get(darktable.db), query, -1, &stmt, NULL);
    DT_DEBUG_SQLITE3_BIND_INT(stmt, 1,  0);
    DT_DEBUG_SQLITE3_BIND_INT(stmt, 2, -1);
    DT_DEBUG_SQLITE3_BIND_INT(stmt, 3, orig_imgid);
    if(sqlite3_step(stmt) == SQLITE_ROW)
      offset = sqlite3_column_int(stmt, 0) - 1;
    sqlite3_finalize(stmt);

    DT_DEBUG_SQLITE3_PREPARE_V2(dt_database_get(darktable.db), qin, -1, &stmt, NULL);
    DT_DEBUG_SQLITE3_BIND_INT(stmt, 1, offset + diff);
    DT_DEBUG_SQLITE3_BIND_INT(stmt, 2, 1);
    if(sqlite3_step(stmt) == SQLITE_ROW)
    {
      imgid = sqlite3_column_int(stmt, 0);

      if (orig_imgid == imgid)
      {
        //nothing to do
        sqlite3_finalize(stmt);
        return;
      }

      image = dt_image_cache_get(imgid, 'r');
      dt_dev_change_image(dev, image);
      dt_image_cache_release(dev->image, 'r');
      select_this_image(dev->image->id);
      dt_view_film_strip_scroll_to(darktable.view_manager, dev->image->id);

      if(dt_conf_get_bool("plugins/filmstrip/on"))
      {
        dt_view_film_strip_prefetch();
      }
      dt_control_queue_redraw();
    }
    sqlite3_finalize(stmt);
  }
}

static void
zoom_key_accel(GtkAccelGroup *accel_group,
               GObject *acceleratable, guint keyval,
               GdkModifierType modifier, gpointer data)
{
  dt_develop_t *dev = darktable.develop;
  int zoom, closeup;
  float zoom_x, zoom_y;
  switch ((long int)data)
  {
    case 1:
      DT_CTL_GET_GLOBAL(zoom, dev_zoom);
      DT_CTL_GET_GLOBAL(closeup, dev_closeup);
      if(zoom == DT_ZOOM_1) closeup ^= 1;
      DT_CTL_SET_GLOBAL(dev_closeup, closeup);
      DT_CTL_SET_GLOBAL(dev_zoom, DT_ZOOM_1);
      dt_dev_invalidate(dev);
      break;
    case 2:
      DT_CTL_SET_GLOBAL(dev_zoom, DT_ZOOM_FILL);
      dt_dev_check_zoom_bounds(dev, &zoom_x, &zoom_y, DT_ZOOM_FILL, 0, NULL, NULL);
      DT_CTL_SET_GLOBAL(dev_zoom_x, zoom_x);
      DT_CTL_SET_GLOBAL(dev_zoom_y, zoom_y);
      DT_CTL_SET_GLOBAL(dev_closeup, 0);
      dt_dev_invalidate(dev);
      break;
    case 3:
      DT_CTL_SET_GLOBAL(dev_zoom, DT_ZOOM_FIT);
      DT_CTL_SET_GLOBAL(dev_zoom_x, 0);
      DT_CTL_SET_GLOBAL(dev_zoom_y, 0);
      DT_CTL_SET_GLOBAL(dev_closeup, 0);
      dt_dev_invalidate(dev);
      break;
    default:
      break;
  }
}

static void
film_strip_key_accel(GtkAccelGroup *accel_group,
                     GObject *acceleratable, guint keyval,
                     GdkModifierType modifier, gpointer data)
{
  dt_view_film_strip_toggle(darktable.view_manager, film_strip_activated,
                            (void*)data);
  dt_control_queue_redraw();
}

static void
export_key_accel_callback(GtkAccelGroup *accel_group,
                          GObject *acceleratable, guint keyval,
                          GdkModifierType modifier)
{
  dt_control_export();
}

static void skip_f_key_accel_callback(GtkAccelGroup *accel_group,
                                      GObject *acceleratable, guint keyval,
                                      GdkModifierType modifier, gpointer data)
{
  dt_dev_jump_image((dt_develop_t*)data, 1);
}

static void skip_b_key_accel_callback(GtkAccelGroup *accel_group,
                                      GObject *acceleratable,
                                      guint keyval, GdkModifierType modifier,
                                      gpointer data)
{
  dt_dev_jump_image((dt_develop_t*)data, -1);
}


static void show_module_callback(GtkAccelGroup *accel_group,
                                 GObject *acceleratable,
                                 guint keyval, GdkModifierType modifier,
                                 gpointer data)

{
  dt_iop_module_t *module = (dt_iop_module_t*)data;

  // Showing the module, if it isn't already visible
  if(!dtgtk_tristatebutton_get_state(DTGTK_TRISTATEBUTTON(module->showhide)))
  {
    dtgtk_tristatebutton_set_state(DTGTK_TRISTATEBUTTON(module->showhide), 1);
    gtk_widget_queue_draw(module->showhide);
  }

  dt_dev_modulegroups_set(darktable.develop, module->groups());
  gtk_expander_set_expanded(GTK_EXPANDER(module->expander), TRUE);
  dt_iop_request_focus(module);
}

static void connect_closures(dt_view_t *self)
{
  GClosure *closure;
  dt_develop_t *dev = (dt_develop_t*)self->data;

  // Film strip shortcuts
  closure = g_cclosure_new(G_CALLBACK(film_strip_key_accel),
                           (gpointer)self, NULL);
  dev->closures = g_slist_prepend(dev->closures, closure);
  dt_accel_group_connect_by_path(darktable.control->accels_darkroom,
                                 "<Darktable>/darkroom/toggle film strip",
                                 closure);

  // Zoom shortcuts
  closure = g_cclosure_new(G_CALLBACK(zoom_key_accel), (gpointer)1, NULL);
  dev->closures = g_slist_prepend(dev->closures, closure);
  dt_accel_group_connect_by_path(darktable.control->accels_darkroom,
                                 "<Darktable>/darkroom/zoom/close",
                                 closure);
  closure = g_cclosure_new(G_CALLBACK(zoom_key_accel), (gpointer)2, NULL);
  dev->closures = g_slist_prepend(dev->closures, closure);
  dt_accel_group_connect_by_path(darktable.control->accels_darkroom,
                                 "<Darktable>/darkroom/zoom/fill",
                                 closure);
  closure = g_cclosure_new(G_CALLBACK(zoom_key_accel), (gpointer)3, NULL);
  dev->closures = g_slist_prepend(dev->closures, closure);
  dt_accel_group_connect_by_path(darktable.control->accels_darkroom,
                                 "<Darktable>/darkroom/zoom/fit",
                                 closure);

  // enable shortcut to export with current export settings:
  closure = g_cclosure_new(G_CALLBACK(export_key_accel_callback), NULL, NULL);
  dev->closures = g_slist_prepend(dev->closures, closure);
  dt_accel_group_connect_by_path(darktable.control->accels_darkroom,
                                 "<Darktable>/darkroom/export",
                                 closure);


  // Shortcut to skip images
  closure = g_cclosure_new(G_CALLBACK(skip_f_key_accel_callback),
                           (gpointer)self->data, NULL);
  dev->closures = g_slist_prepend(dev->closures, closure);
  dt_accel_group_connect_by_path(darktable.control->accels_darkroom,
                                 "<Darktable>/darkroom/image forward",
                                 closure);
  closure = g_cclosure_new(G_CALLBACK(skip_b_key_accel_callback),
                           (gpointer)self->data, NULL);
  dev->closures = g_slist_prepend(dev->closures, closure);
  dt_accel_group_connect_by_path(darktable.control->accels_darkroom,
                                 "<Darktable>/darkroom/image back",
                                 closure);

}

static void _darkroom_ui_pipe_finish_signal_callback(gpointer instance, gpointer data)
{
  fprintf(stderr,"Pipe finished, lets redraw!!!\n");
  dt_control_queue_redraw();
}

void enter(dt_view_t *self)
{
  char accelpath[256];

  // Attaching accelerator group
  gtk_window_add_accel_group(GTK_WINDOW(darktable.gui->widgets.main_window),
                             darktable.control->accels_darkroom);

  /* connect to ui pipe finished signal for redraw */
  dt_control_signal_connect(darktable.signals, 
			    DT_SIGNAL_DEVELOP_UI_PIPE_FINISHED,G_CALLBACK(_darkroom_ui_pipe_finish_signal_callback), 
			    (gpointer)self);


  // Connecting the closures
  connect_closures(self);

  dt_print(DT_DEBUG_CONTROL, "[run_job+] 11 %f in darkroom mode\n", dt_get_wtime());
  dt_develop_t *dev = (dt_develop_t *)self->data;

  select_this_image(dev->image->id);

  DT_CTL_SET_GLOBAL(dev_zoom, DT_ZOOM_FIT);
  DT_CTL_SET_GLOBAL(dev_zoom_x, 0);
  DT_CTL_SET_GLOBAL(dev_zoom_y, 0);
  DT_CTL_SET_GLOBAL(dev_closeup, 0);

  dev->gui_leaving = 0;
  dev->gui_module = NULL;
  dt_dev_load_image(dev, dev->image);

  /* add IOP modules to plugin list */
  GList *modules = g_list_last(dev->iop);
  while(modules)
  {
    dt_iop_module_t *module = (dt_iop_module_t *)(modules->data);
    module->gui_init(module);
    
    /* add module to right panel */
    GtkWidget *expander = dt_iop_gui_get_expander(module);
    module->topwidget = GTK_WIDGET(expander);
    module->show_closure = NULL;
    if(strcmp(module->op, "gamma") && !(module->flags() & IOP_FLAGS_DEPRECATED))
    {
      // Connecting the (optional) module show accelerator
      snprintf(accelpath, 256, "<Darktable>/darkroom/plugins/%s/show", module->op);
      module->show_closure = g_cclosure_new(G_CALLBACK(show_module_callback),
                                                       module, NULL);
      dt_accel_group_connect_by_path(darktable.control->accels_darkroom,
                                     accelpath, module->show_closure);
    }
    dt_ui_container_add_widget(darktable.gui->ui,
                               DT_UI_CONTAINER_PANEL_RIGHT_CENTER, expander);

    modules = g_list_previous(modules);
  }

  /* signal that darktable.develop is initialized and ready to be used */
  dt_control_signal_raise(darktable.signals,DT_SIGNAL_DEVELOP_INITIALIZE);

  // synch gui and flag gegl pipe as dirty
  // FIXME: this assumes static pipeline as well
  // this is done here and not in dt_read_history, as it would else be triggered before module->gui_init.
  dt_dev_pop_history_items(dev, dev->history_end);

  if(dt_conf_get_bool("plugins/filmstrip/on"))
  {
    // double click callback:
    dt_view_film_strip_scroll_to(darktable.view_manager, dev->image->id);
    dt_view_film_strip_open(darktable.view_manager, film_strip_activated, self);
    dt_view_film_strip_prefetch();
  }

  // switch on groups as they where last time:
  dt_dev_modulegroups_set(dev, dt_conf_get_int("plugins/darkroom/groups"));

  // get last active plugin:
  gchar *active_plugin = dt_conf_get_string("plugins/darkroom/active");
  if(active_plugin)
  {
    GList *modules = dev->iop;
    while(modules)
    {
      dt_iop_module_t *module = (dt_iop_module_t *)(modules->data);
      if(!strcmp(module->op, active_plugin))
        dt_iop_request_focus(module);
      modules = g_list_next(modules);
    }
    g_free(active_plugin);
  }

  // image should be there now.
  float zoom_x, zoom_y;
  dt_dev_check_zoom_bounds(dev, &zoom_x, &zoom_y, DT_ZOOM_FIT, 0, NULL, NULL);
  DT_CTL_SET_GLOBAL(dev_zoom_x, zoom_x);
  DT_CTL_SET_GLOBAL(dev_zoom_y, zoom_y);
}


void leave(dt_view_t *self)
{
  GSList *c = ((dt_develop_t*)self->data)->closures;

  // Detaching the accelerator group
  gtk_window_remove_accel_group(GTK_WINDOW(darktable.gui->widgets.main_window),
                                darktable.control->accels_darkroom);

  /* disconnect from pipe finish signal */
  dt_control_signal_disconnect(darktable.signals,
			       G_CALLBACK(_darkroom_ui_pipe_finish_signal_callback),
			       (gpointer)self);

  // Disconnecting and deleting the closures
  while(c)
  {
    dt_accel_group_disconnect(darktable.control->accels_darkroom, c->data);
    c = g_slist_next(c);
  }
  g_slist_free(((dt_develop_t*)self->data)->closures);
  ((dt_develop_t*)self->data)->closures = NULL;

  // store groups for next time:
  dt_conf_set_int("plugins/darkroom/groups", dt_dev_modulegroups_get(darktable.develop));

  // store last active plugin:
  if(darktable.develop->gui_module)
    dt_conf_set_string("plugins/darkroom/active", darktable.develop->gui_module->op);
  else
    dt_conf_set_string("plugins/darkroom/active", "");

  if(dt_conf_get_bool("plugins/filmstrip/on"))
    dt_view_film_strip_close(darktable.view_manager);

  dt_develop_t *dev = (dt_develop_t *)self->data;
  // tag image as changed
  // TODO: only tag the image when there was a real change.
  guint tagid = 0;
  dt_tag_new("darktable|changed",&tagid);
  dt_tag_attach(tagid, dev->image->id);
  // commit image ops to db
  dt_dev_write_history(dev);
  // write .xmp file
  dt_image_write_sidecar_file(dev->image->id);

  // commit updated mipmaps to db
  dt_dev_process_to_mip(dev);

  // clear gui.
  dev->gui_leaving = 1;
  dt_pthread_mutex_lock(&dev->history_mutex);
  dt_dev_pixelpipe_cleanup_nodes(dev->pipe);
  dt_dev_pixelpipe_cleanup_nodes(dev->preview_pipe);
 
  while(dev->history)
  {
    dt_dev_history_item_t *hist = (dt_dev_history_item_t *)(dev->history->data);
    // printf("removing history item %d - %s, data %f %f\n", hist->module->instance, hist->module->op, *(float *)hist->params, *((float *)hist->params+1));
    free(hist->params);
    hist->params = NULL;
    free(hist);
    dev->history = g_list_delete_link(dev->history, dev->history);
  }

  while(dev->iop)
  {
    dt_iop_module_t *module = (dt_iop_module_t *)(dev->iop->data);
    // printf("removing module %d - %s\n", module->instance, module->op);
    char var[1024];
    snprintf(var, 1024, "plugins/darkroom/%s/expanded", module->op);
    dt_conf_set_bool(var, gtk_expander_get_expanded (module->expander));

    // disconnect the show accelerator
    if(module->show_closure)
      dt_accel_group_disconnect(darktable.control->accels_darkroom,
                                module->show_closure);

    module->gui_cleanup(module);
    dt_iop_cleanup_module(module) ;
    free(module);
    dev->iop = g_list_delete_link(dev->iop, dev->iop);
  }

  dt_pthread_mutex_unlock(&dev->history_mutex);

  // release full buffer
  if(dev->image->pixels)
    dt_image_release(dev->image, DT_IMAGE_FULL, 'r');

  // release image struct with metadata as well.
  dt_image_cache_flush(dev->image);
  dt_image_cache_release(dev->image, 'r');
  dt_print(DT_DEBUG_CONTROL, "[run_job-] 11 %f in darkroom mode\n", dt_get_wtime());
}

void mouse_leave(dt_view_t *self)
{
  // if we are not hovering over a thumbnail in the filmstrip -> show metadata of opened image.
  dt_develop_t *dev = (dt_develop_t *)self->data;
  int32_t mouse_over_id = dev->image->id;
  DT_CTL_SET_GLOBAL(lib_image_mouse_over_id, mouse_over_id);
 
  // reset any changes the selected plugin might have made.
  dt_control_change_cursor(GDK_LEFT_PTR);
}

void mouse_moved(dt_view_t *self, double x, double y, int which)
{
  dt_develop_t *dev = (dt_develop_t *)self->data;

  // if we are not hovering over a thumbnail in the filmstrip -> show metadata of opened image.
  int32_t mouse_over_id = -1;
  DT_CTL_GET_GLOBAL(mouse_over_id, lib_image_mouse_over_id);
  if(mouse_over_id == -1)
  {
    mouse_over_id = dev->image->id;
    DT_CTL_SET_GLOBAL(lib_image_mouse_over_id, mouse_over_id);
  }

  dt_control_t *ctl = darktable.control;
  const int32_t width_i  = self->width;
  const int32_t height_i = self->height;
  int32_t offx = 0.0f, offy = 0.0f;
  if(width_i  > DT_IMAGE_WINDOW_SIZE) offx =   (DT_IMAGE_WINDOW_SIZE-width_i) *.5f;
  if(height_i > DT_IMAGE_WINDOW_SIZE) offy =   (DT_IMAGE_WINDOW_SIZE-height_i)*.5f;
  int handled = 0;
  x += offx;
  y += offy;
  if(dev->gui_module && dev->gui_module->request_color_pick &&
      ctl->button_down &&
      ctl->button_down_which == 1)
  {
    // module requested a color box
    float zoom_x, zoom_y, bzoom_x, bzoom_y;
    dt_dev_get_pointer_zoom_pos(dev, x, y, &zoom_x, &zoom_y);
    dt_dev_get_pointer_zoom_pos(dev, ctl->button_x + offx, ctl->button_y + offy, &bzoom_x, &bzoom_y);
    if(dt_conf_get_int("ui_last/colorpicker_size"))
    {
      dev->gui_module->color_picker_box[0] = fmaxf(0.0, fminf(.5f+bzoom_x, .5f+zoom_x));
      dev->gui_module->color_picker_box[1] = fmaxf(0.0, fminf(.5f+bzoom_y, .5f+zoom_y));
      dev->gui_module->color_picker_box[2] = fminf(1.0, fmaxf(.5f+bzoom_x, .5f+zoom_x));
      dev->gui_module->color_picker_box[3] = fminf(1.0, fmaxf(.5f+bzoom_y, .5f+zoom_y));
    }
    else
    {
      dev->gui_module->color_picker_point[0] = .5f + zoom_x;
      dev->gui_module->color_picker_point[1] = .5f + zoom_y;
    }

    dev->preview_pipe->changed |= DT_DEV_PIPE_SYNCH;
    dt_dev_invalidate_all(dev);
    dt_control_queue_redraw();
    return;
  }
  if(dev->gui_module && dev->gui_module->mouse_moved) handled = dev->gui_module->mouse_moved(dev->gui_module, x, y, which);
  if(handled) return;

  if(darktable.control->button_down && darktable.control->button_down_which == 1)
  {
    // depending on dev_zoom, adjust dev_zoom_x/y.
    dt_dev_zoom_t zoom;
    int closeup;
    DT_CTL_GET_GLOBAL(zoom, dev_zoom);
    DT_CTL_GET_GLOBAL(closeup, dev_closeup);
    int procw, proch;
    dt_dev_get_processed_size(dev, &procw, &proch);
    const float scale = dt_dev_get_zoom_scale(dev, zoom, closeup ? 2 : 1, 0);
    float old_zoom_x, old_zoom_y;
    DT_CTL_GET_GLOBAL(old_zoom_x, dev_zoom_x);
    DT_CTL_GET_GLOBAL(old_zoom_y, dev_zoom_y);
    float zx = old_zoom_x - (1.0/scale)*(x - ctl->button_x - offx)/procw;
    float zy = old_zoom_y - (1.0/scale)*(y - ctl->button_y - offy)/proch;
    dt_dev_check_zoom_bounds(dev, &zx, &zy, zoom, closeup, NULL, NULL);
    DT_CTL_SET_GLOBAL(dev_zoom_x, zx);
    DT_CTL_SET_GLOBAL(dev_zoom_y, zy);
    ctl->button_x = x - offx;
    ctl->button_y = y - offy;
    dt_dev_invalidate(dev);
    dt_control_queue_redraw();
  }
}


int button_released(dt_view_t *self, double x, double y, int which, uint32_t state)
{
  dt_develop_t *dev = darktable.develop;
  const int32_t width_i  = self->width;
  const int32_t height_i = self->height;
  if(width_i  > DT_IMAGE_WINDOW_SIZE) x += (DT_IMAGE_WINDOW_SIZE-width_i) *.5f;
  if(height_i > DT_IMAGE_WINDOW_SIZE) y += (DT_IMAGE_WINDOW_SIZE-height_i)*.5f;

  int handled = 0;
  if(dev->gui_module && dev->gui_module->button_released) handled = dev->gui_module->button_released(dev->gui_module, x, y, which, state);
  if(handled) return handled;
  if(which == 1) dt_control_change_cursor(GDK_LEFT_PTR);
  return 1;
}


int button_pressed(dt_view_t *self, double x, double y, int which, int type, uint32_t state)
{
  dt_develop_t *dev = (dt_develop_t *)self->data;
  const int32_t width_i  = self->width;
  const int32_t height_i = self->height;
  if(width_i  > DT_IMAGE_WINDOW_SIZE) x += (DT_IMAGE_WINDOW_SIZE-width_i) *.5f;
  if(height_i > DT_IMAGE_WINDOW_SIZE) y += (DT_IMAGE_WINDOW_SIZE-height_i)*.5f;

  int handled = 0;
  if(dev->gui_module && dev->gui_module->request_color_pick && which == 1)
  {
    float zoom_x, zoom_y;
    dt_dev_get_pointer_zoom_pos(dev, x, y, &zoom_x, &zoom_y);
<<<<<<< HEAD
    if(dt_conf_get_int("ui_last/colorpicker_size"))
    {
      dev->gui_module->color_picker_box[0] = .5f+zoom_x;
      dev->gui_module->color_picker_box[1] = .5f+zoom_y;
      dev->gui_module->color_picker_box[2] = .5f+zoom_x;
      dev->gui_module->color_picker_box[3] = .5f+zoom_y;
    }
    else
    {
      dev->gui_module->color_picker_point[0] = .5f+zoom_x;
      dev->gui_module->color_picker_point[1] = .5f+zoom_y;
      dev->preview_pipe->changed |= DT_DEV_PIPE_SYNCH;
      dt_dev_invalidate_all(dev);
    }
    dt_control_queue_draw_all();
=======
    dev->gui_module->color_picker_box[0] = .5f+zoom_x;
    dev->gui_module->color_picker_box[1] = .5f+zoom_y;
    dev->gui_module->color_picker_box[2] = .5f+zoom_x;
    dev->gui_module->color_picker_box[3] = .5f+zoom_y;
    dt_control_queue_redraw();
>>>>>>> 07ccbfc9
    return 1;
  }
  if(dev->gui_module && dev->gui_module->button_pressed) handled = dev->gui_module->button_pressed(dev->gui_module, x, y, which, type, state);
  if(handled) return handled;

  if(which == 1 && type == GDK_2BUTTON_PRESS) return 0;
  if(which == 1)
  {
    dt_control_change_cursor(GDK_HAND1);
    return 1;
  }
  if(which == 2)
  {
    // zoom to 1:1 2:1 and back
    dt_dev_zoom_t zoom;
    int closeup, procw, proch;
    float zoom_x, zoom_y;
    DT_CTL_GET_GLOBAL(zoom, dev_zoom);
    DT_CTL_GET_GLOBAL(closeup, dev_closeup);
    DT_CTL_GET_GLOBAL(zoom_x, dev_zoom_x);
    DT_CTL_GET_GLOBAL(zoom_y, dev_zoom_y);
    dt_dev_get_processed_size(dev, &procw, &proch);
    const float scale = dt_dev_get_zoom_scale(dev, zoom, closeup ? 2 : 1, 0);
    zoom_x += (1.0/scale)*(x - .5f*dev->width )/procw;
    zoom_y += (1.0/scale)*(y - .5f*dev->height)/proch;
    if(zoom == DT_ZOOM_1)
    {
      if(!closeup) closeup = 1;
      else
      {
        zoom = DT_ZOOM_FIT;
        zoom_x = zoom_y = 0.0f;
        closeup = 0;
      }
    }
    else zoom = DT_ZOOM_1;
    dt_dev_check_zoom_bounds(dev, &zoom_x, &zoom_y, zoom, closeup, NULL, NULL);
    DT_CTL_SET_GLOBAL(dev_zoom, zoom);
    DT_CTL_SET_GLOBAL(dev_closeup, closeup);
    DT_CTL_SET_GLOBAL(dev_zoom_x, zoom_x);
    DT_CTL_SET_GLOBAL(dev_zoom_y, zoom_y);
    dt_dev_invalidate(dev);
    return 1;
  }
  return 0;
}


void scrolled(dt_view_t *self, double x, double y, int up, int state)
{
  dt_develop_t *dev = (dt_develop_t *)self->data;
  const int32_t width_i  = self->width;
  const int32_t height_i = self->height;
  if(width_i  > DT_IMAGE_WINDOW_SIZE) x += (DT_IMAGE_WINDOW_SIZE-width_i) *.5f;
  if(height_i > DT_IMAGE_WINDOW_SIZE) y += (DT_IMAGE_WINDOW_SIZE-height_i)*.5f;

  int handled = 0;
  if(dev->gui_module && dev->gui_module->scrolled) handled = dev->gui_module->scrolled(dev->gui_module, x, y, up, state);
  if(handled) return;
  // free zoom
  dt_dev_zoom_t zoom;
  int closeup, procw, proch;
  float zoom_x, zoom_y;
  DT_CTL_GET_GLOBAL(zoom, dev_zoom);
  DT_CTL_GET_GLOBAL(closeup, dev_closeup);
  DT_CTL_GET_GLOBAL(zoom_x, dev_zoom_x);
  DT_CTL_GET_GLOBAL(zoom_y, dev_zoom_y);
  dt_dev_get_processed_size(dev, &procw, &proch);
  float scale = dt_dev_get_zoom_scale(dev, zoom, closeup ? 2.0 : 1.0, 0);
  const float minscale = dt_dev_get_zoom_scale(dev, DT_ZOOM_FIT, 1.0, 0);
  // offset from center now (current zoom_{x,y} points there)
  float mouse_off_x = x - .5*dev->width, mouse_off_y = y - .5*dev->height;
  zoom_x += mouse_off_x/(procw*scale);
  zoom_y += mouse_off_y/(proch*scale);
  zoom = DT_ZOOM_FREE;
  closeup = 0;
  if(up)
  {
    if (scale == 1.0f) return;
    else scale += .1f*(1.0f - minscale);
  }
  else
  {
    if (scale == minscale) return;
    else scale -= .1f*(1.0f - minscale);
  }
  DT_CTL_SET_GLOBAL(dev_zoom_scale, scale);
  if(scale > 0.99)            zoom = DT_ZOOM_1;
  if(scale < minscale + 0.01) zoom = DT_ZOOM_FIT;
  if(zoom != DT_ZOOM_1)
  {
    zoom_x -= mouse_off_x/(procw*scale);
    zoom_y -= mouse_off_y/(proch*scale);
  }
  dt_dev_check_zoom_bounds(dev, &zoom_x, &zoom_y, zoom, closeup, NULL, NULL);
  DT_CTL_SET_GLOBAL(dev_zoom, zoom);
  DT_CTL_SET_GLOBAL(dev_closeup, closeup);
  if(zoom != DT_ZOOM_1)
  {
    DT_CTL_SET_GLOBAL(dev_zoom_x, zoom_x);
    DT_CTL_SET_GLOBAL(dev_zoom_y, zoom_y);
  }
  dt_dev_invalidate(dev);

  dt_control_queue_redraw();
}


void border_scrolled(dt_view_t *view, double x, double y, int which, int up)
{
  dt_develop_t *dev = (dt_develop_t *)view->data;
  dt_dev_zoom_t zoom;
  int closeup;
  float zoom_x, zoom_y;
  DT_CTL_GET_GLOBAL(zoom, dev_zoom);
  DT_CTL_GET_GLOBAL(closeup, dev_closeup);
  DT_CTL_GET_GLOBAL(zoom_x, dev_zoom_x);
  DT_CTL_GET_GLOBAL(zoom_y, dev_zoom_y);
  if(which > 1)
  {
    if(up) zoom_x -= 0.02;
    else   zoom_x += 0.02;
  }
  else
  {
    if(up) zoom_y -= 0.02;
    else   zoom_y += 0.02;
  }
  dt_dev_check_zoom_bounds(dev, &zoom_x, &zoom_y, zoom, closeup, NULL, NULL);
  DT_CTL_SET_GLOBAL(dev_zoom_x, zoom_x);
  DT_CTL_SET_GLOBAL(dev_zoom_y, zoom_y);
  dt_dev_invalidate(dev);
  dt_control_queue_redraw();
}


int key_pressed(dt_view_t *self, guint key, guint state)
{
  return 1;
}


void configure(dt_view_t *self, int wd, int ht)
{
  dt_develop_t *dev = (dt_develop_t *)self->data;
  dt_dev_configure(dev, wd, ht);
}

// kate: tab-indents: off; indent-width 2; replace-tabs on; indent-mode cstyle; remove-trailing-space on;<|MERGE_RESOLUTION|>--- conflicted
+++ resolved
@@ -1085,7 +1085,6 @@
   {
     float zoom_x, zoom_y;
     dt_dev_get_pointer_zoom_pos(dev, x, y, &zoom_x, &zoom_y);
-<<<<<<< HEAD
     if(dt_conf_get_int("ui_last/colorpicker_size"))
     {
       dev->gui_module->color_picker_box[0] = .5f+zoom_x;
@@ -1100,14 +1099,7 @@
       dev->preview_pipe->changed |= DT_DEV_PIPE_SYNCH;
       dt_dev_invalidate_all(dev);
     }
-    dt_control_queue_draw_all();
-=======
-    dev->gui_module->color_picker_box[0] = .5f+zoom_x;
-    dev->gui_module->color_picker_box[1] = .5f+zoom_y;
-    dev->gui_module->color_picker_box[2] = .5f+zoom_x;
-    dev->gui_module->color_picker_box[3] = .5f+zoom_y;
     dt_control_queue_redraw();
->>>>>>> 07ccbfc9
     return 1;
   }
   if(dev->gui_module && dev->gui_module->button_pressed) handled = dev->gui_module->button_pressed(dev->gui_module, x, y, which, type, state);
