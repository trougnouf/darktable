--- conflicted
+++ resolved
@@ -530,15 +530,12 @@
   dt_pthread_mutex_unlock(&s->cond_mutex);
   pthread_cond_broadcast(&s->cond);
 
-<<<<<<< HEAD
   /* cancel background job if any */
   dt_control_job_cancel(&s->job_res[DT_CTL_WORKER_7]);
   
   /* first wait for kick_on_workers_thread */
   pthread_join(s->kick_on_workers_thread, NULL);
   
-=======
->>>>>>> 2635f1a3
   // gdk_threads_leave();
   int k;
   for(k=0; k<s->num_threads; k++)
