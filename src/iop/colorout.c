/*
		This file is part of darktable,
		copyright (c) 2009--2010 johannes hanika.

		darktable is free software: you can redistribute it and/or modify
		it under the terms of the GNU General Public License as published by
		the Free Software Foundation, either version 3 of the License, or
		(at your option) any later version.

		darktable is distributed in the hope that it will be useful,
		but WITHOUT ANY WARRANTY; without even the implied warranty of
		MERCHANTABILITY or FITNESS FOR A PARTICULAR PURPOSE.  See the
		GNU General Public License for more details.

		You should have received a copy of the GNU General Public License
		along with darktable.  If not, see <http://www.gnu.org/licenses/>.
*/
#ifdef HAVE_CONFIG_H
#include "config.h"
#endif
#include <stdlib.h>
#include <math.h>
#include <assert.h>
#include <string.h>
#include "iop/colorout.h"
#include "develop/develop.h"
#include "control/control.h"
#include "control/conf.h"
#include "gui/gtk.h"
#include "common/colorspaces.h"
#include "common/opencl.h"
#include "dtgtk/resetlabel.h"

DT_MODULE(2)

const char
*name()
{
	return _("output color profile");
}

int
groups ()
{
	return IOP_GROUP_COLOR;
}


int
legacy_params (dt_iop_module_t *self, const void *const old_params, const int old_version, void *new_params, const int new_version)
{
  if(old_version == 1 && new_version == 2)
  {
    dt_iop_colorout_params_t *o = (dt_iop_colorout_params_t *)old_params;
    dt_iop_colorout_params_t *n = (dt_iop_colorout_params_t *)new_params;
    memcpy(n,o,sizeof(dt_iop_colorout_params_t));
    n->seq = 0;
    return 0;
  }
  return 1;
}

void
init_global(dt_iop_module_so_t *module)
{
	const int program = 2; // basic.cl, from programs.conf
	dt_iop_colorout_global_data_t *gd = (dt_iop_colorout_global_data_t *)malloc(sizeof(dt_iop_colorout_global_data_t));
	module->data = gd;
	gd->kernel_colorout = dt_opencl_create_kernel(darktable.opencl, program, "colorout");
}

void
cleanup_global(dt_iop_module_so_t *module)
{
	dt_iop_colorout_global_data_t *gd = (dt_iop_colorout_global_data_t *)module->data;
	dt_opencl_free_kernel(darktable.opencl, gd->kernel_colorout);
	free(module->data);
	module->data = NULL;
}

static void
intent_changed (GtkComboBox *widget, gpointer user_data)
{
	dt_iop_module_t *self = (dt_iop_module_t *)user_data;
	if(self->dt->gui->reset) return;
	dt_iop_colorout_params_t *p = (dt_iop_colorout_params_t *)self->params;
	p->intent = (dt_iop_color_intent_t)gtk_combo_box_get_active(widget);
	dt_dev_add_history_item(darktable.develop, self, TRUE);
}

static void
display_intent_changed (GtkComboBox *widget, gpointer user_data)
{
	dt_iop_module_t *self = (dt_iop_module_t *)user_data;
	if(self->dt->gui->reset) return;
	dt_iop_colorout_params_t *p = (dt_iop_colorout_params_t *)self->params;
	p->displayintent = (dt_iop_color_intent_t)gtk_combo_box_get_active(widget);
	dt_dev_add_history_item(darktable.develop, self, TRUE);
}

static gchar *_get_profile_from_pos(GList *profiles, int pos)
{
	while(profiles)
	{ 
		dt_iop_color_profile_t *pp = (dt_iop_color_profile_t *)profiles->data;
		if(pp->pos == pos)
			return pp->filename;
		profiles = g_list_next(profiles);
	}
	return NULL;
}

static void
profile_changed (GtkComboBox *widget, gpointer user_data)
{
	dt_iop_module_t *self = (dt_iop_module_t *)user_data;
	if(self->dt->gui->reset) return;
	dt_iop_colorout_params_t *p = (dt_iop_colorout_params_t *)self->params;
	dt_iop_colorout_gui_data_t *g = (dt_iop_colorout_gui_data_t *)self->gui_data;
	int pos = gtk_combo_box_get_active(widget);
	
	gchar *filename = _get_profile_from_pos(g->profiles, pos);
	if (filename) 
	{
		strcpy(p->iccprofile, filename);
		dt_dev_add_history_item(darktable.develop, self, TRUE);
		return;		
	}
	
	fprintf(stderr, "[colorout] color profile %s seems to have disappeared!\n", p->iccprofile);
}

static void
softproof_profile_changed (GtkComboBox *widget, gpointer user_data)
{
	dt_iop_module_t *self = (dt_iop_module_t *)user_data;
	if(self->dt->gui->reset) return;
	dt_iop_colorout_params_t *p = (dt_iop_colorout_params_t *)self->params;
	dt_iop_colorout_gui_data_t *g = (dt_iop_colorout_gui_data_t *)self->gui_data;
	int pos = gtk_combo_box_get_active(widget);
	
	gchar *filename = _get_profile_from_pos(g->profiles, pos);
	if (filename) 
	{
		if (g->softproofprofile)
				g_free(g->softproofprofile);
		g->softproofprofile = g_strdup(filename);
		if(g->softproofing) 
		{
			p->seq++;
			dt_dev_add_history_item(darktable.develop, self, TRUE);
		}
		return;		
	}
}

static void
display_profile_changed (GtkComboBox *widget, gpointer user_data)
{
	dt_iop_module_t *self = (dt_iop_module_t *)user_data;
	if(self->dt->gui->reset) return;
	dt_iop_colorout_params_t *p = (dt_iop_colorout_params_t *)self->params;
	dt_iop_colorout_gui_data_t *g = (dt_iop_colorout_gui_data_t *)self->gui_data;
	int pos = gtk_combo_box_get_active(widget);
	gchar *filename = _get_profile_from_pos(g->profiles, pos);
	if (filename) 
	{
		strcpy(p->displayprofile, filename);
		dt_dev_add_history_item(darktable.develop, self, TRUE);
		return;		
	}
	
	// should really never happen.
	fprintf(stderr, "[colorout] display color profile %s seems to have disappeared!\n", p->displayprofile);
}

#if 1
static float
lerp_lut(const float *const lut, const float v)
{
	// TODO: check if optimization is worthwhile!
	const float ft = v*LUT_SAMPLES;
	// NaN-safe clamping:
	const int t = ft > 0 ? (ft < LUT_SAMPLES-2 ? ft : LUT_SAMPLES-2) : 0;
	const float f = ft - t;
	const float l1 = lut[t];
	const float l2 = lut[t+1];
	return l1*(1.0f-f) + l2*f;
}
#endif

#ifdef HAVE_OPENCL
void
process_cl (struct dt_iop_module_t *self, dt_dev_pixelpipe_iop_t *piece, cl_mem dev_in, cl_mem dev_out, const dt_iop_roi_t *roi_in, const dt_iop_roi_t *roi_out)
{
	dt_iop_colorout_data_t *d = (dt_iop_colorout_data_t *)piece->data;
	dt_iop_colorout_global_data_t *gd = (dt_iop_colorout_global_data_t *)self->data;

	cl_int err;
	const int devid = piece->pipe->devid;
	size_t sizes[] = {roi_in->width, roi_in->height, 1};
	
	cl_mem dev_m = dt_opencl_copy_host_to_device_constant(sizeof(float)*9, devid, d->cmatrix);
	cl_mem dev_r = dt_opencl_copy_host_to_device(d->lut[0], 256, 256, devid, sizeof(float));
	cl_mem dev_g = dt_opencl_copy_host_to_device(d->lut[1], 256, 256, devid, sizeof(float));
	cl_mem dev_b = dt_opencl_copy_host_to_device(d->lut[2], 256, 256, devid, sizeof(float));
	dt_opencl_set_kernel_arg(darktable.opencl, devid, gd->kernel_colorout, 0, sizeof(cl_mem), (void *)&dev_in);
	dt_opencl_set_kernel_arg(darktable.opencl, devid, gd->kernel_colorout, 1, sizeof(cl_mem), (void *)&dev_out);
	dt_opencl_set_kernel_arg(darktable.opencl, devid, gd->kernel_colorout, 2, sizeof(cl_mem), (void *)&dev_m);
	dt_opencl_set_kernel_arg(darktable.opencl, devid, gd->kernel_colorout, 3, sizeof(cl_mem), (void *)&dev_r);
	dt_opencl_set_kernel_arg(darktable.opencl, devid, gd->kernel_colorout, 4, sizeof(cl_mem), (void *)&dev_g);
	dt_opencl_set_kernel_arg(darktable.opencl, devid, gd->kernel_colorout, 5, sizeof(cl_mem), (void *)&dev_b);
	err = dt_opencl_enqueue_kernel_2d(darktable.opencl, devid, gd->kernel_colorout, sizes);
	if(err != CL_SUCCESS) fprintf(stderr, "couldn't enqueue colorout kernel! %d\n", err);
	clReleaseMemObject(dev_m);
	clReleaseMemObject(dev_r);
	clReleaseMemObject(dev_g);
	clReleaseMemObject(dev_b);
}
#endif

void
process (struct dt_iop_module_t *self, dt_dev_pixelpipe_iop_t *piece, void *i, void *o, const dt_iop_roi_t *roi_in, const dt_iop_roi_t *roi_out)
{
	dt_iop_colorout_data_t *d = (dt_iop_colorout_data_t *)piece->data;
	float *in  = (float *)i;
	float *out = (float *)o;
	const int ch = piece->colors;
	
	if(d->cmatrix[0] != -0.666f)
	{
		//fprintf(stderr,"Using cmatrix codepath\n");
#ifdef _OPENMP
	#pragma omp parallel for schedule(static) default(none) shared(out, roi_out, in, d, i, o)
#endif
		for (int k=0;k<roi_out->width*roi_out->height;k++)
		{
			const float *const in = ((float *)i) + ch*k;
			float *const out = ((float *)o) + ch*k;
			float Lab[3], XYZ[3], rgb[3];
			Lab[0] = in[0];
			Lab[1] = in[1];
			Lab[2] = in[2];
			dt_Lab_to_XYZ(Lab, XYZ);
			for(int i=0;i<3;i++)
			{
				rgb[i] = 0.0f;
				for(int j=0;j<3;j++) rgb[i] += d->cmatrix[3*i+j]*XYZ[j];
			}
			for(int i=0;i<3;i++) out[i] = lerp_lut(d->lut[i], rgb[i]);
			// for(int i=0;i<3;i++) out[i] = rgb[i];
		}
	}
	else
	{
		//fprintf(stderr,"Using xform codepath\n");

		// lcms2 fallback, slow:
		int rowsize=roi_out->width*3;
	
		// FIXME: breaks :(
#if 0//def _OPENMP
	#pragma omp parallel for schedule(static) default(none) shared(out, roi_out, in, d, rowsize)
#endif
		for (int k=0;k<roi_out->height;k++)
		{
			float Lab[rowsize];
			float rgb[rowsize];

			const int m=(k*(roi_out->width*ch));
			for (int l=0;l<roi_out->width;l++)    
			{    
				int li=3*l,ii=ch*l;
				Lab[li+0] = in[m+ii+0];
				Lab[li+1] = in[m+ii+1];
				Lab[li+2] = in[m+ii+2];
			}
			
			// lcms is not thread safe, so use local copy
			cmsDoTransform (d->xform[dt_get_thread_num()], Lab, rgb, roi_out->width);

			for (int l=0;l<roi_out->width;l++) 
			{
				int oi=ch*l, ri=3*l;
				out[m+oi+0] = rgb[ri+0];
				out[m+oi+1] = rgb[ri+1];
				out[m+oi+2] = rgb[ri+2];
			}
		}
	}
}

static cmsHPROFILE _create_profile(gchar *iccprofile)
{
	cmsHPROFILE profile = NULL;
	if(!strcmp(iccprofile, "sRGB"))
	{ // default: sRGB
		profile = dt_colorspaces_create_srgb_profile();
	}
	else if(!strcmp(iccprofile, "linear_rgb"))
	{
		profile = dt_colorspaces_create_linear_rgb_profile();
	}
	else if(!strcmp(iccprofile, "adobergb"))
	{
		profile = dt_colorspaces_create_adobergb_profile();
	}
	else if(!strcmp(iccprofile, "X profile"))
	{ // x default
		if(darktable.control->xprofile_data) 
			profile = cmsOpenProfileFromMem(darktable.control->xprofile_data, darktable.control->xprofile_size);
		else 
			profile = NULL;
	}
	else
	{ // else: load file name
		char filename[1024];
		dt_colorspaces_find_profile(filename, 1024, iccprofile, "out");
		profile = cmsOpenProfileFromFile(filename, "r");
	}
	
	/* if no match lets fallback to srgb profile */
	if (!profile) 
		profile = dt_colorspaces_create_srgb_profile();
	
	return profile;
}

void commit_params (struct dt_iop_module_t *self, dt_iop_params_t *p1, dt_dev_pixelpipe_t *pipe, dt_dev_pixelpipe_iop_t *piece)
{
	// pthread_mutex_lock(&darktable.plugin_threadsafe);
	dt_iop_colorout_params_t *p = (dt_iop_colorout_params_t *)p1;
#ifdef HAVE_GEGL
	// pull in new params to gegl
	#error "gegl version needs some more care!"
#else
	dt_iop_colorout_data_t *d = (dt_iop_colorout_data_t *)piece->data;
	gchar *overprofile = dt_conf_get_string("plugins/lighttable/export/iccprofile");
	const int overintent = dt_conf_get_int("plugins/lighttable/export/iccintent");
	gchar *outprofile=NULL;
	int outintent = 0;
	dt_iop_colorout_gui_data_t *g=NULL;
	
	/* check if we should enable softproofing */
	if ((g=(dt_iop_colorout_gui_data_t *)self->gui_data) && g->softproofing && g->softproofprofile ) 
		d->softproofing = TRUE;
	else
		d->softproofing = FALSE;
	
	/* cleanup profiles */
	if (d->output) 
		dt_colorspaces_cleanup_profile(d->output);
	d->output = NULL;

	if (d->softproof) 
		dt_colorspaces_cleanup_profile(d->softproof);
	d->softproof = NULL;
	
	const int num_threads = dt_get_num_threads();
	for (int t=0;t<num_threads;t++) 
		if (d->xform[t]) {
			cmsDeleteTransform(d->xform[t]);
			d->xform[t] = NULL;
		} 
	d->cmatrix[0] = -0.666f;
	piece->process_cl_ready = 1;

	/* if we are exporting then check and set usage of override profile */
	if (pipe->type == DT_DEV_PIXELPIPE_EXPORT)
	{
		if (overprofile && strcmp(overprofile, "image")) 
			snprintf(p->iccprofile, DT_IOP_COLOR_ICC_LEN, "%s", overprofile);
		if (overintent >= 0) 
			p->intent = overintent;
		
		outprofile = p->iccprofile;
		outintent = p->intent;
	}
	else
	{ 
		/* we are not exporting, using display profile as output */
		outprofile = p->displayprofile;
		outintent = p->displayintent;
	}
	
	/* creating output profile */
	d->output = _create_profile(outprofile);
	
	/* creating softproof profile if softproof is enabled */
	if (d->softproofing)
		d->softproof =  _create_profile(g->softproofprofile);
	
	/* get matrix from profile, if softproofing always go xform codepath */
	if (d->softproofing || dt_colorspaces_get_matrix_from_output_profile (d->output, d->cmatrix, d->lut[0], d->lut[1], d->lut[2], LUT_SAMPLES)) {
		d->cmatrix[0] = -0.666f;
		piece->process_cl_ready = 0;
		for(int t=0;t<num_threads;t++) 
			d->xform[t] = cmsCreateProofingTransform(
									d->Lab,TYPE_Lab_FLT, d->output, TYPE_RGB_FLT, 
									d->softproof, outintent, 
									INTENT_ABSOLUTE_COLORIMETRIC, 
									d->softproofing?cmsFLAGS_SOFTPROOFING:0);
	}
	
	// user selected a non-supported output profile, check that:
	if (!d->xform[0] && d->cmatrix[0] == -0.666f)
	{
		dt_control_log(_("unsupported output profile has been replaced by sRGB!"));
		if (d->output) 
			dt_colorspaces_cleanup_profile(d->output);
		d->output = dt_colorspaces_create_srgb_profile();
		if (d->softproofing || dt_colorspaces_get_matrix_from_output_profile (d->output, d->cmatrix, d->lut[0], d->lut[1], d->lut[2], LUT_SAMPLES))
		{
			d->cmatrix[0] = -0.666f;
			piece->process_cl_ready = 0;
			for (int t=0;t<num_threads;t++) 
				d->xform[t] = cmsCreateProofingTransform(
											d->Lab,TYPE_Lab_FLT, d->output, TYPE_RGB_FLT, 
											d->softproof, outintent, 
											INTENT_ABSOLUTE_COLORIMETRIC, d->softproofing?cmsFLAGS_SOFTPROOFING:0);
		}
	}
	
	
	//fprintf(stderr, " Output profile %s, softproof %s%s%s\n", outprofile, d->softproofing?"enabled ":"disabled",d->softproofing?"using profile ":"",d->softproofing?g->softproofprofile:"");
		
#endif
	g_free(overprofile);
	// pthread_mutex_unlock(&darktable.plugin_threadsafe);
}

void init_pipe (struct dt_iop_module_t *self, dt_dev_pixelpipe_t *pipe, dt_dev_pixelpipe_iop_t *piece)
{
#ifdef HAVE_GEGL
	// create part of the gegl pipeline
#else
	piece->data = malloc(sizeof(dt_iop_colorout_data_t));
	dt_iop_colorout_data_t *d = (dt_iop_colorout_data_t *)piece->data;
	d->softproof = d->output = NULL;
	d->xform = (cmsHTRANSFORM *)malloc(sizeof(cmsHTRANSFORM)*dt_get_num_threads());
	for(int t=0;t<dt_get_num_threads();t++) 
		d->xform[t] = NULL;
	d->Lab = dt_colorspaces_create_lab_profile();
	self->commit_params(self, self->default_params, pipe, piece);
#endif
}

void cleanup_pipe (struct dt_iop_module_t *self, dt_dev_pixelpipe_t *pipe, dt_dev_pixelpipe_iop_t *piece)
{
#ifdef HAVE_GEGL
	// clean up everything again.
	// (void)gegl_node_remove_child(pipe->gegl, piece->input);
#else
	// pthread_mutex_lock(&darktable.plugin_threadsafe);
	dt_iop_colorout_data_t *d = (dt_iop_colorout_data_t *)piece->data;
	if(d->output) dt_colorspaces_cleanup_profile(d->output);
	dt_colorspaces_cleanup_profile(d->Lab);
	for(int t=0;t<dt_get_num_threads();t++) 
		if(d->xform[t]) 
			cmsDeleteTransform(d->xform[t]);
		
	free(d->xform);
	free(piece->data);
	// pthread_mutex_unlock(&darktable.plugin_threadsafe);
#endif
}

void gui_update(struct dt_iop_module_t *self)
{
	dt_iop_module_t *module = (dt_iop_module_t *)self;
	dt_iop_colorout_gui_data_t *g = (dt_iop_colorout_gui_data_t *)self->gui_data;
	dt_iop_colorout_params_t *p = (dt_iop_colorout_params_t *)module->params;
	gtk_combo_box_set_active(g->cbox1, (int)p->intent);
	gtk_combo_box_set_active(g->cbox4, (int)p->displayintent);
	gtk_combo_box_set_active(g->cbox5, 0);
	int iccfound = 0, displayfound = 0;
	GList *prof = g->profiles;
	while(prof)
	{
		dt_iop_color_profile_t *pp = (dt_iop_color_profile_t *)prof->data;
		if(!strcmp(pp->filename, p->iccprofile))
		{
			gtk_combo_box_set_active(g->cbox2, pp->pos);
			iccfound = 1;
		}
		if(!strcmp(pp->filename, p->displayprofile))
		{
			gtk_combo_box_set_active(g->cbox3, pp->pos);
			displayfound = 1;
		}
		if(iccfound && displayfound) break;
		prof = g_list_next(prof);
	}
	if(!iccfound)     gtk_combo_box_set_active(g->cbox2, 0);
	if(!displayfound) gtk_combo_box_set_active(g->cbox3, 0);
	if(!iccfound)     fprintf(stderr, "[colorout] could not find requested profile `%s'!\n", p->iccprofile);
	if(!displayfound) fprintf(stderr, "[colorout] could not find requested display profile `%s'!\n", p->displayprofile);
}

void init(dt_iop_module_t *module)
{
	module->params = malloc(sizeof(dt_iop_colorout_params_t));
	module->default_params = malloc(sizeof(dt_iop_colorout_params_t));
	module->params_size = sizeof(dt_iop_colorout_params_t);
	module->gui_data = NULL;
	module->priority = 900;
	module->hide_enable_button = 1;
	dt_iop_colorout_params_t tmp = (dt_iop_colorout_params_t){"sRGB", "X profile", DT_INTENT_PERCEPTUAL};
	memcpy(module->params, &tmp, sizeof(dt_iop_colorout_params_t));
	memcpy(module->default_params, &tmp, sizeof(dt_iop_colorout_params_t));
}

void cleanup(dt_iop_module_t *module)
{
	free(module->gui_data);
	module->gui_data = NULL;
	free(module->params);
	module->params = NULL;
}

void gui_post_expose (struct dt_iop_module_t *self, cairo_t *cr, int32_t width, int32_t height, int32_t pointerx, int32_t pointery)
{
<<<<<<< HEAD
	dt_iop_colorout_gui_data_t *g = (dt_iop_colorout_gui_data_t *)self->gui_data;
	if(g->softproofing) {
		gchar *label=_("SoftProof");
		cairo_set_source_rgba(cr,0.5,0.5,0.5,0.5);
		cairo_text_extents_t te;
		 cairo_select_font_face (cr, "sans-serif", CAIRO_FONT_SLANT_NORMAL, CAIRO_FONT_WEIGHT_BOLD);
		cairo_set_font_size (cr, 20);
		cairo_text_extents (cr, label, &te);
		cairo_move_to (cr, te.height*2, height-(te.height*2));
		cairo_text_path (cr, _("SoftProof"));
		cairo_set_source_rgb(cr, 0.7, 0.7, 0.7);
		cairo_fill_preserve(cr);
		cairo_set_line_width(cr, 0.7);
		cairo_set_source_rgb(cr, 0.3, 0.3, 0.3);
		cairo_stroke(cr);
	}
}

int  key_pressed(struct dt_iop_module_t *self, uint16_t which)
{
	dt_iop_colorout_gui_data_t *g = (dt_iop_colorout_gui_data_t *)self->gui_data;
	dt_iop_colorout_params_t *p = (dt_iop_colorout_params_t *)self->params;
	/* toggle softproofing on/off */
	if (which == KEYCODE_Space) {
		g->softproofing = !g->softproofing;
		if(g->softproofing) 
		{
			int pos = gtk_combo_box_get_active(g->cbox5);
			gchar *filename = _get_profile_from_pos(g->profiles, pos);
			if (filename) 
			{
				if (g->softproofprofile)
						g_free(g->softproofprofile);
				g->softproofprofile = g_strdup(filename);
			}
		}
			
		
		/// FIXME: this is certanly the wrong way to do this...
		p->seq++;
		dt_dev_add_history_item(darktable.develop, self, TRUE);
		dt_control_queue_draw_all();
		return TRUE;
	}
	
	return FALSE;
}

void gui_init(struct dt_iop_module_t *self)
{
	// pthread_mutex_lock(&darktable.plugin_threadsafe);
	self->gui_data = malloc(sizeof(dt_iop_colorout_gui_data_t));
	memset(self->gui_data,0,sizeof(dt_iop_colorout_gui_data_t));
	dt_iop_colorout_gui_data_t *g = (dt_iop_colorout_gui_data_t *)self->gui_data;
	dt_iop_colorout_params_t *p = (dt_iop_colorout_params_t *)self->params;

	g->profiles = NULL;
	dt_iop_color_profile_t *prof = (dt_iop_color_profile_t *)g_malloc0(sizeof(dt_iop_color_profile_t));
	strcpy(prof->filename, "sRGB");
	strcpy(prof->name, "sRGB");
	int pos;
	prof->pos = 0;
	g->profiles = g_list_append(g->profiles, prof);

	prof = (dt_iop_color_profile_t *)g_malloc0(sizeof(dt_iop_color_profile_t));
	strcpy(prof->filename, "adobergb");
	strcpy(prof->name, "adobergb");
	pos = prof->pos = 1;
	g->profiles = g_list_append(g->profiles, prof);

	prof = (dt_iop_color_profile_t *)g_malloc0(sizeof(dt_iop_color_profile_t));
	strcpy(prof->filename, "X profile");
	strcpy(prof->name, "X profile");
	pos = prof->pos = 2;
	g->profiles = g_list_append(g->profiles, prof);

	prof = (dt_iop_color_profile_t *)g_malloc0(sizeof(dt_iop_color_profile_t));
	strcpy(prof->filename, "linear_rgb");
	strcpy(prof->name, "linear_rgb");
	pos = prof->pos = 3;
	g->profiles = g_list_append(g->profiles, prof);

	// read {conf,data}dir/color/out/*.icc
	char datadir[1024], confdir[1024], dirname[1024], filename[1024];
	dt_get_user_config_dir(confdir, 1024);
	dt_get_datadir(datadir, 1024);
	snprintf(dirname, 1024, "%s/color/out", confdir);
	if(!g_file_test(dirname, G_FILE_TEST_IS_DIR))
		snprintf(dirname, 1024, "%s/color/out", datadir);
	cmsHPROFILE tmpprof;
	const gchar *d_name;
	GDir *dir = g_dir_open(dirname, 0, NULL);
	if(dir)
	{
		while((d_name = g_dir_read_name(dir)))
		{
			snprintf(filename, 1024, "%s/%s", dirname, d_name);
			tmpprof = cmsOpenProfileFromFile(filename, "r");
			if(tmpprof)
			{
				dt_iop_color_profile_t *prof = (dt_iop_color_profile_t *)g_malloc0(sizeof(dt_iop_color_profile_t));
				char name[1024];
				cmsGetProfileInfoASCII(tmpprof, cmsInfoDescription, getenv("LANG"), getenv("LANG")+3, name, 1024);
				strcpy(prof->name, name);
				strcpy(prof->filename, d_name);
				prof->pos = ++pos;
				cmsCloseProfile(tmpprof);
				g->profiles = g_list_append(g->profiles, prof);
			}
		}
		g_dir_close(dir);
	}

	self->widget = GTK_WIDGET(gtk_hbox_new(FALSE, 0));
	g->vbox1 = GTK_VBOX(gtk_vbox_new(FALSE, DT_GUI_IOP_MODULE_CONTROL_SPACING));
	g->vbox2 = GTK_VBOX(gtk_vbox_new(FALSE, DT_GUI_IOP_MODULE_CONTROL_SPACING));
	gtk_box_pack_start(GTK_BOX(self->widget), GTK_WIDGET(g->vbox1), FALSE, FALSE, 5);
	gtk_box_pack_start(GTK_BOX(self->widget), GTK_WIDGET(g->vbox2), TRUE, TRUE, 5);
	g->label1 = GTK_WIDGET(dtgtk_reset_label_new(_("output intent"), self, &p->intent, sizeof(dt_iop_color_intent_t)));
	g->label2 = GTK_WIDGET(dtgtk_reset_label_new(_("output profile"), self, &p->iccprofile, sizeof(char)*DT_IOP_COLOR_ICC_LEN));
	g->label5 = GTK_WIDGET(gtk_label_new(_("softproof profile")));
	g->label4 = GTK_WIDGET(dtgtk_reset_label_new(_("display intent"), self, &p->displayintent, sizeof(dt_iop_color_intent_t)));
	g->label3 = GTK_WIDGET(dtgtk_reset_label_new(_("display profile"), self, &p->displayprofile, sizeof(char)*DT_IOP_COLOR_ICC_LEN));

	gtk_misc_set_alignment(GTK_MISC(g->label1), 0.0, 0.5);
	gtk_misc_set_alignment(GTK_MISC(g->label2), 0.0, 0.5);
	gtk_misc_set_alignment(GTK_MISC(g->label3), 0.0, 0.5);
	gtk_misc_set_alignment(GTK_MISC(g->label4), 0.0, 0.5);
	gtk_misc_set_alignment(GTK_MISC(g->label5), 0.0, 0.5);
	gtk_box_pack_start(GTK_BOX(g->vbox1), GTK_WIDGET(g->label1), TRUE, TRUE, 0);
	gtk_box_pack_start(GTK_BOX(g->vbox1), GTK_WIDGET(g->label2), TRUE, TRUE, 0);
	gtk_box_pack_start(GTK_BOX(g->vbox1), GTK_WIDGET(g->label5), TRUE, TRUE, 0);
	gtk_box_pack_start(GTK_BOX(g->vbox1), GTK_WIDGET(g->label4), TRUE, TRUE, 0);
	gtk_box_pack_start(GTK_BOX(g->vbox1), GTK_WIDGET(g->label3), TRUE, TRUE, 0);
	g->cbox1 = GTK_COMBO_BOX(gtk_combo_box_new_text());
	gtk_combo_box_append_text(g->cbox1, _("perceptual"));
	gtk_combo_box_append_text(g->cbox1, _("relative colorimetric"));
	gtk_combo_box_append_text(g->cbox1, C_("rendering intent", "saturation"));
	gtk_combo_box_append_text(g->cbox1, _("absolute colorimetric"));
	g->cbox4 = GTK_COMBO_BOX(gtk_combo_box_new_text());
	gtk_combo_box_append_text(g->cbox4, _("perceptual"));
	gtk_combo_box_append_text(g->cbox4, _("relative colorimetric"));
	gtk_combo_box_append_text(g->cbox4, C_("rendering intent", "saturation"));
	gtk_combo_box_append_text(g->cbox4, _("absolute colorimetric"));
	g->cbox2 = GTK_COMBO_BOX(gtk_combo_box_new_text());
	g->cbox3 = GTK_COMBO_BOX(gtk_combo_box_new_text());
	g->cbox5 = GTK_COMBO_BOX(gtk_combo_box_new_text());
	GList *l = g->profiles;
	while(l)
	{
		dt_iop_color_profile_t *prof = (dt_iop_color_profile_t *)l->data;
		if(!strcmp(prof->name, "X profile"))
		{
			gtk_combo_box_append_text(g->cbox2, _("system display profile"));
			gtk_combo_box_append_text(g->cbox3, _("system display profile"));
			gtk_combo_box_append_text(g->cbox5, _("system display profile"));	/// TODO: this is useless, but here for test
		}
		else if(!strcmp(prof->name, "linear_rgb"))
		{
			gtk_combo_box_append_text(g->cbox2, _("linear rgb"));
			gtk_combo_box_append_text(g->cbox3, _("linear rgb"));
			gtk_combo_box_append_text(g->cbox5, _("linear rgb"));
		}
		else if(!strcmp(prof->name, "sRGB"))
		{
			gtk_combo_box_append_text(g->cbox2, _("srgb (web-safe)"));
			gtk_combo_box_append_text(g->cbox3, _("srgb (web-safe)"));
			gtk_combo_box_append_text(g->cbox5, _("srgb (web-safe)"));
		}
		else if(!strcmp(prof->name, "adobergb"))
		{
			gtk_combo_box_append_text(g->cbox2, _("adobe rgb"));
			gtk_combo_box_append_text(g->cbox3, _("adobe rgb"));
			gtk_combo_box_append_text(g->cbox5, _("adobe rgb"));
		}
		else
		{
			gtk_combo_box_append_text(g->cbox2, prof->name);
			gtk_combo_box_append_text(g->cbox3, prof->name);
			gtk_combo_box_append_text(g->cbox5, prof->name);
		}
		l = g_list_next(l);
	}
	
	gtk_combo_box_set_active(g->cbox1, 0);
	gtk_combo_box_set_active(g->cbox2, 0);
	gtk_combo_box_set_active(g->cbox3, 0);
	gtk_combo_box_set_active(g->cbox4, 0);
	gtk_combo_box_set_active(g->cbox5, 0);	// Defaults softproofing against srgb profile
	gtk_box_pack_start(GTK_BOX(g->vbox2), GTK_WIDGET(g->cbox1), TRUE, TRUE, 0);
	gtk_box_pack_start(GTK_BOX(g->vbox2), GTK_WIDGET(g->cbox2), TRUE, TRUE, 0);
	gtk_box_pack_start(GTK_BOX(g->vbox2), GTK_WIDGET(g->cbox5), TRUE, TRUE, 0);
	gtk_box_pack_start(GTK_BOX(g->vbox2), GTK_WIDGET(g->cbox4), TRUE, TRUE, 0);
	gtk_box_pack_start(GTK_BOX(g->vbox2), GTK_WIDGET(g->cbox3), TRUE, TRUE, 0);

	char tooltip[1024];
	gtk_object_set(GTK_OBJECT(g->cbox1), "tooltip-text", _("rendering intent"), (char *)NULL);
	snprintf(tooltip, 1024, _("icc profiles in %s/color/out or %s/color/out"), confdir, datadir);
	gtk_object_set(GTK_OBJECT(g->cbox2), "tooltip-text", tooltip, (char *)NULL);
	snprintf(tooltip, 1024, _("display icc profiles in %s/color/out or %s/color/out"), confdir, datadir);
	gtk_object_set(GTK_OBJECT(g->cbox3), "tooltip-text", tooltip, (char *)NULL);
	snprintf(tooltip, 1024, _("softproof icc profiles in %s/color/out or %s/color/out"), confdir, datadir);
	gtk_object_set(GTK_OBJECT(g->cbox5), "tooltip-text", tooltip, (char *)NULL);

	g_signal_connect (G_OBJECT (g->cbox1), "changed",
										G_CALLBACK (intent_changed),
										(gpointer)self);
	g_signal_connect (G_OBJECT (g->cbox4), "changed",
										G_CALLBACK (display_intent_changed),
										(gpointer)self);
	g_signal_connect (G_OBJECT (g->cbox2), "changed",
										G_CALLBACK (profile_changed),
										(gpointer)self);
	g_signal_connect (G_OBJECT (g->cbox3), "changed",
										G_CALLBACK (display_profile_changed),
										(gpointer)self);
	g_signal_connect (G_OBJECT (g->cbox5), "changed",
										G_CALLBACK (softproof_profile_changed),
										(gpointer)self);
			
	// pthread_mutex_unlock(&darktable.plugin_threadsafe);
=======
  // pthread_mutex_lock(&darktable.plugin_threadsafe);
  self->gui_data = malloc(sizeof(dt_iop_colorout_gui_data_t));
  dt_iop_colorout_gui_data_t *g = (dt_iop_colorout_gui_data_t *)self->gui_data;
  dt_iop_colorout_params_t *p   = (dt_iop_colorout_params_t *)self->params;

  g->profiles = NULL;
  dt_iop_color_profile_t *prof = (dt_iop_color_profile_t *)g_malloc0(sizeof(dt_iop_color_profile_t));
  strcpy(prof->filename, "sRGB");
  strcpy(prof->name, "sRGB");
  int pos;
  prof->pos = 0;
  g->profiles = g_list_append(g->profiles, prof);

  prof = (dt_iop_color_profile_t *)g_malloc0(sizeof(dt_iop_color_profile_t));
  strcpy(prof->filename, "adobergb");
  strcpy(prof->name, "adobergb");
  prof->pos = 1;
  g->profiles = g_list_append(g->profiles, prof);

  prof = (dt_iop_color_profile_t *)g_malloc0(sizeof(dt_iop_color_profile_t));
  strcpy(prof->filename, "X profile");
  strcpy(prof->name, "X profile");
  prof->pos = 2;
  g->profiles = g_list_append(g->profiles, prof);

  prof = (dt_iop_color_profile_t *)g_malloc0(sizeof(dt_iop_color_profile_t));
  strcpy(prof->filename, "linear_rgb");
  strcpy(prof->name, "linear_rgb");
  pos = prof->pos = 3;
  g->profiles = g_list_append(g->profiles, prof);

  // read {conf,data}dir/color/out/*.icc
  char datadir[1024], confdir[1024], dirname[1024], filename[1024];
  dt_get_user_config_dir(confdir, 1024);
  dt_get_datadir(datadir, 1024);
  snprintf(dirname, 1024, "%s/color/out", confdir);
  if(!g_file_test(dirname, G_FILE_TEST_IS_DIR))
    snprintf(dirname, 1024, "%s/color/out", datadir);
  cmsHPROFILE tmpprof;
  const gchar *d_name;
  GDir *dir = g_dir_open(dirname, 0, NULL);
  if(dir)
  {
    while((d_name = g_dir_read_name(dir)))
    {
      snprintf(filename, 1024, "%s/%s", dirname, d_name);
      tmpprof = cmsOpenProfileFromFile(filename, "r");
      if(tmpprof)
      {
        dt_iop_color_profile_t *prof = (dt_iop_color_profile_t *)g_malloc0(sizeof(dt_iop_color_profile_t));
        char name[1024];
        cmsGetProfileInfoASCII(tmpprof, cmsInfoDescription, getenv("LANG"), getenv("LANG")+3, name, 1024);
        strcpy(prof->name, name);
        strcpy(prof->filename, d_name);
        prof->pos = ++pos;
        cmsCloseProfile(tmpprof);
        g->profiles = g_list_append(g->profiles, prof);
      }
    }
    g_dir_close(dir);
  }

  GtkWidget *label1, *label2, *label3, *label4;

  self->widget = GTK_WIDGET(gtk_hbox_new(FALSE, 0));
  g->vbox1 = GTK_VBOX(gtk_vbox_new(FALSE, DT_GUI_IOP_MODULE_CONTROL_SPACING));
  g->vbox2 = GTK_VBOX(gtk_vbox_new(FALSE, DT_GUI_IOP_MODULE_CONTROL_SPACING));
  gtk_box_pack_start(GTK_BOX(self->widget), GTK_WIDGET(g->vbox1), FALSE, FALSE, 5);
  gtk_box_pack_start(GTK_BOX(self->widget), GTK_WIDGET(g->vbox2), TRUE, TRUE, 5);
  label1 = dtgtk_reset_label_new(_("output intent"), self, &p->intent, sizeof(dt_iop_color_intent_t));
  label2 = dtgtk_reset_label_new(_("output profile"), self, &p->iccprofile, sizeof(char)*DT_IOP_COLOR_ICC_LEN);
  label4 = dtgtk_reset_label_new(_("display intent"), self, &p->displayintent, sizeof(dt_iop_color_intent_t));
  label3 = dtgtk_reset_label_new(_("display profile"), self, &p->displayprofile, sizeof(char)*DT_IOP_COLOR_ICC_LEN);
  gtk_box_pack_start(GTK_BOX(g->vbox1), GTK_WIDGET(label1), TRUE, TRUE, 0);
  gtk_box_pack_start(GTK_BOX(g->vbox1), GTK_WIDGET(label2), TRUE, TRUE, 0);
  gtk_box_pack_start(GTK_BOX(g->vbox1), GTK_WIDGET(label4), TRUE, TRUE, 0);
  gtk_box_pack_start(GTK_BOX(g->vbox1), GTK_WIDGET(label3), TRUE, TRUE, 0);
  g->cbox1 = GTK_COMBO_BOX(gtk_combo_box_new_text());
  gtk_combo_box_append_text(g->cbox1, _("perceptual"));
  gtk_combo_box_append_text(g->cbox1, _("relative colorimetric"));
  gtk_combo_box_append_text(g->cbox1, C_("rendering intent", "saturation"));
  gtk_combo_box_append_text(g->cbox1, _("absolute colorimetric"));
  g->cbox4 = GTK_COMBO_BOX(gtk_combo_box_new_text());
  gtk_combo_box_append_text(g->cbox4, _("perceptual"));
  gtk_combo_box_append_text(g->cbox4, _("relative colorimetric"));
  gtk_combo_box_append_text(g->cbox4, C_("rendering intent", "saturation"));
  gtk_combo_box_append_text(g->cbox4, _("absolute colorimetric"));
  g->cbox2 = GTK_COMBO_BOX(gtk_combo_box_new_text());
  g->cbox3 = GTK_COMBO_BOX(gtk_combo_box_new_text());
  GList *l = g->profiles;
  while(l)
  {
    dt_iop_color_profile_t *prof = (dt_iop_color_profile_t *)l->data;
    if(!strcmp(prof->name, "X profile"))
    {
      gtk_combo_box_append_text(g->cbox2, _("system display profile"));
      gtk_combo_box_append_text(g->cbox3, _("system display profile"));
    }
    else if(!strcmp(prof->name, "linear_rgb"))
    {
      gtk_combo_box_append_text(g->cbox2, _("linear rgb"));
      gtk_combo_box_append_text(g->cbox3, _("linear rgb"));
    }
    else if(!strcmp(prof->name, "sRGB"))
    {
      gtk_combo_box_append_text(g->cbox2, _("srgb (web-safe)"));
      gtk_combo_box_append_text(g->cbox3, _("srgb (web-safe)"));
    }
    else if(!strcmp(prof->name, "adobergb"))
    {
      gtk_combo_box_append_text(g->cbox2, _("adobe rgb"));
      gtk_combo_box_append_text(g->cbox3, _("adobe rgb"));
    }
    else
    {
      gtk_combo_box_append_text(g->cbox2, prof->name);
      gtk_combo_box_append_text(g->cbox3, prof->name);
    }
    l = g_list_next(l);
  }
  gtk_combo_box_set_active(g->cbox1, 0);
  gtk_combo_box_set_active(g->cbox2, 0);
  gtk_combo_box_set_active(g->cbox3, 0);
  gtk_combo_box_set_active(g->cbox4, 0);
  gtk_box_pack_start(GTK_BOX(g->vbox2), GTK_WIDGET(g->cbox1), TRUE, TRUE, 0);
  gtk_box_pack_start(GTK_BOX(g->vbox2), GTK_WIDGET(g->cbox2), TRUE, TRUE, 0);
  gtk_box_pack_start(GTK_BOX(g->vbox2), GTK_WIDGET(g->cbox4), TRUE, TRUE, 0);
  gtk_box_pack_start(GTK_BOX(g->vbox2), GTK_WIDGET(g->cbox3), TRUE, TRUE, 0);

  char tooltip[1024];
  gtk_object_set(GTK_OBJECT(g->cbox1), "tooltip-text", _("rendering intent"), (char *)NULL);
  snprintf(tooltip, 1024, _("icc profiles in %s/color/out or %s/color/out"), confdir, datadir);
  gtk_object_set(GTK_OBJECT(g->cbox2), "tooltip-text", tooltip, (char *)NULL);
  snprintf(tooltip, 1024, _("display icc profiles in %s/color/out or %s/color/out"), confdir, datadir);
  gtk_object_set(GTK_OBJECT(g->cbox3), "tooltip-text", tooltip, (char *)NULL);

  g_signal_connect (G_OBJECT (g->cbox1), "changed",
                    G_CALLBACK (intent_changed),
                    (gpointer)self);
  g_signal_connect (G_OBJECT (g->cbox4), "changed",
                    G_CALLBACK (display_intent_changed),
                    (gpointer)self);
  g_signal_connect (G_OBJECT (g->cbox2), "changed",
                    G_CALLBACK (profile_changed),
                    (gpointer)self);
  g_signal_connect (G_OBJECT (g->cbox3), "changed",
                    G_CALLBACK (display_profile_changed),
                    (gpointer)self);
  // pthread_mutex_unlock(&darktable.plugin_threadsafe);
>>>>>>> d901c0ca
}

void gui_cleanup(struct dt_iop_module_t *self)
{
<<<<<<< HEAD
	dt_iop_colorout_gui_data_t *g = (dt_iop_colorout_gui_data_t *)self->gui_data;
	while(g->profiles)
	{
		g_free(g->profiles->data);
		g->profiles = g_list_delete_link(g->profiles, g->profiles);
	}
	free(self->gui_data);
	self->gui_data = NULL;
=======
  dt_iop_colorout_gui_data_t *g = (dt_iop_colorout_gui_data_t *)self->gui_data;
  while(g->profiles)
  {
    g_free(g->profiles->data);
    g->profiles = g_list_delete_link(g->profiles, g->profiles);
  }
  free(self->gui_data);
  self->gui_data = NULL;
>>>>>>> d901c0ca
}

// kate: tab-indents: off; indent-width 2; replace-tabs on; indent-mode cstyle; remove-trailing-space on;<|MERGE_RESOLUTION|>--- conflicted
+++ resolved
@@ -36,13 +36,13 @@
 const char
 *name()
 {
-	return _("output color profile");
+  return _("output color profile");
 }
 
 int
 groups ()
 {
-	return IOP_GROUP_COLOR;
+  return IOP_GROUP_COLOR;
 }
 
 
@@ -63,129 +63,129 @@
 void
 init_global(dt_iop_module_so_t *module)
 {
-	const int program = 2; // basic.cl, from programs.conf
-	dt_iop_colorout_global_data_t *gd = (dt_iop_colorout_global_data_t *)malloc(sizeof(dt_iop_colorout_global_data_t));
-	module->data = gd;
-	gd->kernel_colorout = dt_opencl_create_kernel(darktable.opencl, program, "colorout");
+  const int program = 2; // basic.cl, from programs.conf
+  dt_iop_colorout_global_data_t *gd = (dt_iop_colorout_global_data_t *)malloc(sizeof(dt_iop_colorout_global_data_t));
+  module->data = gd;
+  gd->kernel_colorout = dt_opencl_create_kernel(darktable.opencl, program, "colorout");
 }
 
 void
 cleanup_global(dt_iop_module_so_t *module)
 {
-	dt_iop_colorout_global_data_t *gd = (dt_iop_colorout_global_data_t *)module->data;
-	dt_opencl_free_kernel(darktable.opencl, gd->kernel_colorout);
-	free(module->data);
-	module->data = NULL;
+  dt_iop_colorout_global_data_t *gd = (dt_iop_colorout_global_data_t *)module->data;
+  dt_opencl_free_kernel(darktable.opencl, gd->kernel_colorout);
+  free(module->data);
+  module->data = NULL;
 }
 
 static void
 intent_changed (GtkComboBox *widget, gpointer user_data)
 {
-	dt_iop_module_t *self = (dt_iop_module_t *)user_data;
-	if(self->dt->gui->reset) return;
-	dt_iop_colorout_params_t *p = (dt_iop_colorout_params_t *)self->params;
-	p->intent = (dt_iop_color_intent_t)gtk_combo_box_get_active(widget);
-	dt_dev_add_history_item(darktable.develop, self, TRUE);
+  dt_iop_module_t *self = (dt_iop_module_t *)user_data;
+  if(self->dt->gui->reset) return;
+  dt_iop_colorout_params_t *p = (dt_iop_colorout_params_t *)self->params;
+  p->intent = (dt_iop_color_intent_t)gtk_combo_box_get_active(widget);
+  dt_dev_add_history_item(darktable.develop, self, TRUE);
 }
 
 static void
 display_intent_changed (GtkComboBox *widget, gpointer user_data)
 {
-	dt_iop_module_t *self = (dt_iop_module_t *)user_data;
-	if(self->dt->gui->reset) return;
-	dt_iop_colorout_params_t *p = (dt_iop_colorout_params_t *)self->params;
-	p->displayintent = (dt_iop_color_intent_t)gtk_combo_box_get_active(widget);
-	dt_dev_add_history_item(darktable.develop, self, TRUE);
+  dt_iop_module_t *self = (dt_iop_module_t *)user_data;
+  if(self->dt->gui->reset) return;
+  dt_iop_colorout_params_t *p = (dt_iop_colorout_params_t *)self->params;
+  p->displayintent = (dt_iop_color_intent_t)gtk_combo_box_get_active(widget);
+  dt_dev_add_history_item(darktable.develop, self, TRUE);
 }
 
 static gchar *_get_profile_from_pos(GList *profiles, int pos)
 {
-	while(profiles)
-	{ 
-		dt_iop_color_profile_t *pp = (dt_iop_color_profile_t *)profiles->data;
-		if(pp->pos == pos)
-			return pp->filename;
-		profiles = g_list_next(profiles);
-	}
-	return NULL;
+  while(profiles)
+  {
+    dt_iop_color_profile_t *pp = (dt_iop_color_profile_t *)profiles->data;
+    if(pp->pos == pos)
+      return pp->filename;
+    profiles = g_list_next(profiles);
+  }
+  return NULL;
 }
 
 static void
 profile_changed (GtkComboBox *widget, gpointer user_data)
 {
-	dt_iop_module_t *self = (dt_iop_module_t *)user_data;
-	if(self->dt->gui->reset) return;
-	dt_iop_colorout_params_t *p = (dt_iop_colorout_params_t *)self->params;
-	dt_iop_colorout_gui_data_t *g = (dt_iop_colorout_gui_data_t *)self->gui_data;
-	int pos = gtk_combo_box_get_active(widget);
-	
-	gchar *filename = _get_profile_from_pos(g->profiles, pos);
-	if (filename) 
-	{
-		strcpy(p->iccprofile, filename);
-		dt_dev_add_history_item(darktable.develop, self, TRUE);
-		return;		
-	}
-	
-	fprintf(stderr, "[colorout] color profile %s seems to have disappeared!\n", p->iccprofile);
+  dt_iop_module_t *self = (dt_iop_module_t *)user_data;
+  if(self->dt->gui->reset) return;
+  dt_iop_colorout_params_t *p = (dt_iop_colorout_params_t *)self->params;
+  dt_iop_colorout_gui_data_t *g = (dt_iop_colorout_gui_data_t *)self->gui_data;
+  int pos = gtk_combo_box_get_active(widget);
+
+  gchar *filename = _get_profile_from_pos(g->profiles, pos);
+  if (filename)
+  {
+    strcpy(p->iccprofile, filename);
+    dt_dev_add_history_item(darktable.develop, self, TRUE);
+    return;
+  }
+
+  fprintf(stderr, "[colorout] color profile %s seems to have disappeared!\n", p->iccprofile);
 }
 
 static void
 softproof_profile_changed (GtkComboBox *widget, gpointer user_data)
 {
-	dt_iop_module_t *self = (dt_iop_module_t *)user_data;
-	if(self->dt->gui->reset) return;
-	dt_iop_colorout_params_t *p = (dt_iop_colorout_params_t *)self->params;
-	dt_iop_colorout_gui_data_t *g = (dt_iop_colorout_gui_data_t *)self->gui_data;
-	int pos = gtk_combo_box_get_active(widget);
-	
-	gchar *filename = _get_profile_from_pos(g->profiles, pos);
-	if (filename) 
-	{
-		if (g->softproofprofile)
-				g_free(g->softproofprofile);
-		g->softproofprofile = g_strdup(filename);
-		if(g->softproofing) 
-		{
-			p->seq++;
-			dt_dev_add_history_item(darktable.develop, self, TRUE);
-		}
-		return;		
-	}
+  dt_iop_module_t *self = (dt_iop_module_t *)user_data;
+  if(self->dt->gui->reset) return;
+  dt_iop_colorout_params_t *p = (dt_iop_colorout_params_t *)self->params;
+  dt_iop_colorout_gui_data_t *g = (dt_iop_colorout_gui_data_t *)self->gui_data;
+  int pos = gtk_combo_box_get_active(widget);
+
+  gchar *filename = _get_profile_from_pos(g->profiles, pos);
+  if (filename)
+  {
+    if (g->softproofprofile)
+      g_free(g->softproofprofile);
+    g->softproofprofile = g_strdup(filename);
+    if(g->softproofing)
+    {
+      p->seq++;
+      dt_dev_add_history_item(darktable.develop, self, TRUE);
+    }
+    return;
+  }
 }
 
 static void
 display_profile_changed (GtkComboBox *widget, gpointer user_data)
 {
-	dt_iop_module_t *self = (dt_iop_module_t *)user_data;
-	if(self->dt->gui->reset) return;
-	dt_iop_colorout_params_t *p = (dt_iop_colorout_params_t *)self->params;
-	dt_iop_colorout_gui_data_t *g = (dt_iop_colorout_gui_data_t *)self->gui_data;
-	int pos = gtk_combo_box_get_active(widget);
-	gchar *filename = _get_profile_from_pos(g->profiles, pos);
-	if (filename) 
-	{
-		strcpy(p->displayprofile, filename);
-		dt_dev_add_history_item(darktable.develop, self, TRUE);
-		return;		
-	}
-	
-	// should really never happen.
-	fprintf(stderr, "[colorout] display color profile %s seems to have disappeared!\n", p->displayprofile);
+  dt_iop_module_t *self = (dt_iop_module_t *)user_data;
+  if(self->dt->gui->reset) return;
+  dt_iop_colorout_params_t *p = (dt_iop_colorout_params_t *)self->params;
+  dt_iop_colorout_gui_data_t *g = (dt_iop_colorout_gui_data_t *)self->gui_data;
+  int pos = gtk_combo_box_get_active(widget);
+  gchar *filename = _get_profile_from_pos(g->profiles, pos);
+  if (filename)
+  {
+    strcpy(p->displayprofile, filename);
+    dt_dev_add_history_item(darktable.develop, self, TRUE);
+    return;
+  }
+
+  // should really never happen.
+  fprintf(stderr, "[colorout] display color profile %s seems to have disappeared!\n", p->displayprofile);
 }
 
 #if 1
 static float
 lerp_lut(const float *const lut, const float v)
 {
-	// TODO: check if optimization is worthwhile!
-	const float ft = v*LUT_SAMPLES;
-	// NaN-safe clamping:
-	const int t = ft > 0 ? (ft < LUT_SAMPLES-2 ? ft : LUT_SAMPLES-2) : 0;
-	const float f = ft - t;
-	const float l1 = lut[t];
-	const float l2 = lut[t+1];
-	return l1*(1.0f-f) + l2*f;
+  // TODO: check if optimization is worthwhile!
+  const float ft = v*LUT_SAMPLES;
+  // NaN-safe clamping:
+  const int t = ft > 0 ? (ft < LUT_SAMPLES-2 ? ft : LUT_SAMPLES-2) : 0;
+  const float f = ft - t;
+  const float l1 = lut[t];
+  const float l2 = lut[t+1];
+  return l1*(1.0f-f) + l2*f;
 }
 #endif
 
@@ -193,560 +193,397 @@
 void
 process_cl (struct dt_iop_module_t *self, dt_dev_pixelpipe_iop_t *piece, cl_mem dev_in, cl_mem dev_out, const dt_iop_roi_t *roi_in, const dt_iop_roi_t *roi_out)
 {
-	dt_iop_colorout_data_t *d = (dt_iop_colorout_data_t *)piece->data;
-	dt_iop_colorout_global_data_t *gd = (dt_iop_colorout_global_data_t *)self->data;
-
-	cl_int err;
-	const int devid = piece->pipe->devid;
-	size_t sizes[] = {roi_in->width, roi_in->height, 1};
-	
-	cl_mem dev_m = dt_opencl_copy_host_to_device_constant(sizeof(float)*9, devid, d->cmatrix);
-	cl_mem dev_r = dt_opencl_copy_host_to_device(d->lut[0], 256, 256, devid, sizeof(float));
-	cl_mem dev_g = dt_opencl_copy_host_to_device(d->lut[1], 256, 256, devid, sizeof(float));
-	cl_mem dev_b = dt_opencl_copy_host_to_device(d->lut[2], 256, 256, devid, sizeof(float));
-	dt_opencl_set_kernel_arg(darktable.opencl, devid, gd->kernel_colorout, 0, sizeof(cl_mem), (void *)&dev_in);
-	dt_opencl_set_kernel_arg(darktable.opencl, devid, gd->kernel_colorout, 1, sizeof(cl_mem), (void *)&dev_out);
-	dt_opencl_set_kernel_arg(darktable.opencl, devid, gd->kernel_colorout, 2, sizeof(cl_mem), (void *)&dev_m);
-	dt_opencl_set_kernel_arg(darktable.opencl, devid, gd->kernel_colorout, 3, sizeof(cl_mem), (void *)&dev_r);
-	dt_opencl_set_kernel_arg(darktable.opencl, devid, gd->kernel_colorout, 4, sizeof(cl_mem), (void *)&dev_g);
-	dt_opencl_set_kernel_arg(darktable.opencl, devid, gd->kernel_colorout, 5, sizeof(cl_mem), (void *)&dev_b);
-	err = dt_opencl_enqueue_kernel_2d(darktable.opencl, devid, gd->kernel_colorout, sizes);
-	if(err != CL_SUCCESS) fprintf(stderr, "couldn't enqueue colorout kernel! %d\n", err);
-	clReleaseMemObject(dev_m);
-	clReleaseMemObject(dev_r);
-	clReleaseMemObject(dev_g);
-	clReleaseMemObject(dev_b);
+  dt_iop_colorout_data_t *d = (dt_iop_colorout_data_t *)piece->data;
+  dt_iop_colorout_global_data_t *gd = (dt_iop_colorout_global_data_t *)self->data;
+
+  cl_int err;
+  const int devid = piece->pipe->devid;
+  size_t sizes[] = {roi_in->width, roi_in->height, 1};
+
+  cl_mem dev_m = dt_opencl_copy_host_to_device_constant(sizeof(float)*9, devid, d->cmatrix);
+  cl_mem dev_r = dt_opencl_copy_host_to_device(d->lut[0], 256, 256, devid, sizeof(float));
+  cl_mem dev_g = dt_opencl_copy_host_to_device(d->lut[1], 256, 256, devid, sizeof(float));
+  cl_mem dev_b = dt_opencl_copy_host_to_device(d->lut[2], 256, 256, devid, sizeof(float));
+  dt_opencl_set_kernel_arg(darktable.opencl, devid, gd->kernel_colorout, 0, sizeof(cl_mem), (void *)&dev_in);
+  dt_opencl_set_kernel_arg(darktable.opencl, devid, gd->kernel_colorout, 1, sizeof(cl_mem), (void *)&dev_out);
+  dt_opencl_set_kernel_arg(darktable.opencl, devid, gd->kernel_colorout, 2, sizeof(cl_mem), (void *)&dev_m);
+  dt_opencl_set_kernel_arg(darktable.opencl, devid, gd->kernel_colorout, 3, sizeof(cl_mem), (void *)&dev_r);
+  dt_opencl_set_kernel_arg(darktable.opencl, devid, gd->kernel_colorout, 4, sizeof(cl_mem), (void *)&dev_g);
+  dt_opencl_set_kernel_arg(darktable.opencl, devid, gd->kernel_colorout, 5, sizeof(cl_mem), (void *)&dev_b);
+  err = dt_opencl_enqueue_kernel_2d(darktable.opencl, devid, gd->kernel_colorout, sizes);
+  if(err != CL_SUCCESS) fprintf(stderr, "couldn't enqueue colorout kernel! %d\n", err);
+  clReleaseMemObject(dev_m);
+  clReleaseMemObject(dev_r);
+  clReleaseMemObject(dev_g);
+  clReleaseMemObject(dev_b);
 }
 #endif
 
 void
 process (struct dt_iop_module_t *self, dt_dev_pixelpipe_iop_t *piece, void *i, void *o, const dt_iop_roi_t *roi_in, const dt_iop_roi_t *roi_out)
 {
-	dt_iop_colorout_data_t *d = (dt_iop_colorout_data_t *)piece->data;
-	float *in  = (float *)i;
-	float *out = (float *)o;
-	const int ch = piece->colors;
-	
-	if(d->cmatrix[0] != -0.666f)
-	{
-		//fprintf(stderr,"Using cmatrix codepath\n");
+  dt_iop_colorout_data_t *d = (dt_iop_colorout_data_t *)piece->data;
+  float *in  = (float *)i;
+  float *out = (float *)o;
+  const int ch = piece->colors;
+
+  if(d->cmatrix[0] != -0.666f)
+  {
+    //fprintf(stderr,"Using cmatrix codepath\n");
 #ifdef _OPENMP
-	#pragma omp parallel for schedule(static) default(none) shared(out, roi_out, in, d, i, o)
+#pragma omp parallel for schedule(static) default(none) shared(out, roi_out, in, d, i, o)
 #endif
-		for (int k=0;k<roi_out->width*roi_out->height;k++)
-		{
-			const float *const in = ((float *)i) + ch*k;
-			float *const out = ((float *)o) + ch*k;
-			float Lab[3], XYZ[3], rgb[3];
-			Lab[0] = in[0];
-			Lab[1] = in[1];
-			Lab[2] = in[2];
-			dt_Lab_to_XYZ(Lab, XYZ);
-			for(int i=0;i<3;i++)
-			{
-				rgb[i] = 0.0f;
-				for(int j=0;j<3;j++) rgb[i] += d->cmatrix[3*i+j]*XYZ[j];
-			}
-			for(int i=0;i<3;i++) out[i] = lerp_lut(d->lut[i], rgb[i]);
-			// for(int i=0;i<3;i++) out[i] = rgb[i];
-		}
-	}
-	else
-	{
-		//fprintf(stderr,"Using xform codepath\n");
-
-		// lcms2 fallback, slow:
-		int rowsize=roi_out->width*3;
-	
-		// FIXME: breaks :(
+    for (int k=0; k<roi_out->width*roi_out->height; k++)
+    {
+      const float *const in = ((float *)i) + ch*k;
+      float *const out = ((float *)o) + ch*k;
+      float Lab[3], XYZ[3], rgb[3];
+      Lab[0] = in[0];
+      Lab[1] = in[1];
+      Lab[2] = in[2];
+      dt_Lab_to_XYZ(Lab, XYZ);
+      for(int i=0; i<3; i++)
+      {
+        rgb[i] = 0.0f;
+        for(int j=0; j<3; j++) rgb[i] += d->cmatrix[3*i+j]*XYZ[j];
+      }
+      for(int i=0; i<3; i++) out[i] = lerp_lut(d->lut[i], rgb[i]);
+      // for(int i=0;i<3;i++) out[i] = rgb[i];
+    }
+  }
+  else
+  {
+    //fprintf(stderr,"Using xform codepath\n");
+
+    // lcms2 fallback, slow:
+    int rowsize=roi_out->width*3;
+
+    // FIXME: breaks :(
 #if 0//def _OPENMP
-	#pragma omp parallel for schedule(static) default(none) shared(out, roi_out, in, d, rowsize)
+#pragma omp parallel for schedule(static) default(none) shared(out, roi_out, in, d, rowsize)
 #endif
-		for (int k=0;k<roi_out->height;k++)
-		{
-			float Lab[rowsize];
-			float rgb[rowsize];
-
-			const int m=(k*(roi_out->width*ch));
-			for (int l=0;l<roi_out->width;l++)    
-			{    
-				int li=3*l,ii=ch*l;
-				Lab[li+0] = in[m+ii+0];
-				Lab[li+1] = in[m+ii+1];
-				Lab[li+2] = in[m+ii+2];
-			}
-			
-			// lcms is not thread safe, so use local copy
-			cmsDoTransform (d->xform[dt_get_thread_num()], Lab, rgb, roi_out->width);
-
-			for (int l=0;l<roi_out->width;l++) 
-			{
-				int oi=ch*l, ri=3*l;
-				out[m+oi+0] = rgb[ri+0];
-				out[m+oi+1] = rgb[ri+1];
-				out[m+oi+2] = rgb[ri+2];
-			}
-		}
-	}
+    for (int k=0; k<roi_out->height; k++)
+    {
+      float Lab[rowsize];
+      float rgb[rowsize];
+
+      const int m=(k*(roi_out->width*ch));
+      for (int l=0; l<roi_out->width; l++)
+      {
+        int li=3*l,ii=ch*l;
+        Lab[li+0] = in[m+ii+0];
+        Lab[li+1] = in[m+ii+1];
+        Lab[li+2] = in[m+ii+2];
+      }
+
+      // lcms is not thread safe, so use local copy
+      cmsDoTransform (d->xform[dt_get_thread_num()], Lab, rgb, roi_out->width);
+
+      for (int l=0; l<roi_out->width; l++)
+      {
+        int oi=ch*l, ri=3*l;
+        out[m+oi+0] = rgb[ri+0];
+        out[m+oi+1] = rgb[ri+1];
+        out[m+oi+2] = rgb[ri+2];
+      }
+    }
+  }
 }
 
 static cmsHPROFILE _create_profile(gchar *iccprofile)
 {
-	cmsHPROFILE profile = NULL;
-	if(!strcmp(iccprofile, "sRGB"))
-	{ // default: sRGB
-		profile = dt_colorspaces_create_srgb_profile();
-	}
-	else if(!strcmp(iccprofile, "linear_rgb"))
-	{
-		profile = dt_colorspaces_create_linear_rgb_profile();
-	}
-	else if(!strcmp(iccprofile, "adobergb"))
-	{
-		profile = dt_colorspaces_create_adobergb_profile();
-	}
-	else if(!strcmp(iccprofile, "X profile"))
-	{ // x default
-		if(darktable.control->xprofile_data) 
-			profile = cmsOpenProfileFromMem(darktable.control->xprofile_data, darktable.control->xprofile_size);
-		else 
-			profile = NULL;
-	}
-	else
-	{ // else: load file name
-		char filename[1024];
-		dt_colorspaces_find_profile(filename, 1024, iccprofile, "out");
-		profile = cmsOpenProfileFromFile(filename, "r");
-	}
-	
-	/* if no match lets fallback to srgb profile */
-	if (!profile) 
-		profile = dt_colorspaces_create_srgb_profile();
-	
-	return profile;
+  cmsHPROFILE profile = NULL;
+  if(!strcmp(iccprofile, "sRGB"))
+  {
+    // default: sRGB
+    profile = dt_colorspaces_create_srgb_profile();
+  }
+  else if(!strcmp(iccprofile, "linear_rgb"))
+  {
+    profile = dt_colorspaces_create_linear_rgb_profile();
+  }
+  else if(!strcmp(iccprofile, "adobergb"))
+  {
+    profile = dt_colorspaces_create_adobergb_profile();
+  }
+  else if(!strcmp(iccprofile, "X profile"))
+  {
+    // x default
+    if(darktable.control->xprofile_data)
+      profile = cmsOpenProfileFromMem(darktable.control->xprofile_data, darktable.control->xprofile_size);
+    else
+      profile = NULL;
+  }
+  else
+  {
+    // else: load file name
+    char filename[1024];
+    dt_colorspaces_find_profile(filename, 1024, iccprofile, "out");
+    profile = cmsOpenProfileFromFile(filename, "r");
+  }
+
+  /* if no match lets fallback to srgb profile */
+  if (!profile)
+    profile = dt_colorspaces_create_srgb_profile();
+
+  return profile;
 }
 
 void commit_params (struct dt_iop_module_t *self, dt_iop_params_t *p1, dt_dev_pixelpipe_t *pipe, dt_dev_pixelpipe_iop_t *piece)
 {
-	// pthread_mutex_lock(&darktable.plugin_threadsafe);
-	dt_iop_colorout_params_t *p = (dt_iop_colorout_params_t *)p1;
+  // pthread_mutex_lock(&darktable.plugin_threadsafe);
+  dt_iop_colorout_params_t *p = (dt_iop_colorout_params_t *)p1;
 #ifdef HAVE_GEGL
-	// pull in new params to gegl
-	#error "gegl version needs some more care!"
+  // pull in new params to gegl
+#error "gegl version needs some more care!"
 #else
-	dt_iop_colorout_data_t *d = (dt_iop_colorout_data_t *)piece->data;
-	gchar *overprofile = dt_conf_get_string("plugins/lighttable/export/iccprofile");
-	const int overintent = dt_conf_get_int("plugins/lighttable/export/iccintent");
-	gchar *outprofile=NULL;
-	int outintent = 0;
-	dt_iop_colorout_gui_data_t *g=NULL;
-	
-	/* check if we should enable softproofing */
-	if ((g=(dt_iop_colorout_gui_data_t *)self->gui_data) && g->softproofing && g->softproofprofile ) 
-		d->softproofing = TRUE;
-	else
-		d->softproofing = FALSE;
-	
-	/* cleanup profiles */
-	if (d->output) 
-		dt_colorspaces_cleanup_profile(d->output);
-	d->output = NULL;
-
-	if (d->softproof) 
-		dt_colorspaces_cleanup_profile(d->softproof);
-	d->softproof = NULL;
-	
-	const int num_threads = dt_get_num_threads();
-	for (int t=0;t<num_threads;t++) 
-		if (d->xform[t]) {
-			cmsDeleteTransform(d->xform[t]);
-			d->xform[t] = NULL;
-		} 
-	d->cmatrix[0] = -0.666f;
-	piece->process_cl_ready = 1;
-
-	/* if we are exporting then check and set usage of override profile */
-	if (pipe->type == DT_DEV_PIXELPIPE_EXPORT)
-	{
-		if (overprofile && strcmp(overprofile, "image")) 
-			snprintf(p->iccprofile, DT_IOP_COLOR_ICC_LEN, "%s", overprofile);
-		if (overintent >= 0) 
-			p->intent = overintent;
-		
-		outprofile = p->iccprofile;
-		outintent = p->intent;
-	}
-	else
-	{ 
-		/* we are not exporting, using display profile as output */
-		outprofile = p->displayprofile;
-		outintent = p->displayintent;
-	}
-	
-	/* creating output profile */
-	d->output = _create_profile(outprofile);
-	
-	/* creating softproof profile if softproof is enabled */
-	if (d->softproofing)
-		d->softproof =  _create_profile(g->softproofprofile);
-	
-	/* get matrix from profile, if softproofing always go xform codepath */
-	if (d->softproofing || dt_colorspaces_get_matrix_from_output_profile (d->output, d->cmatrix, d->lut[0], d->lut[1], d->lut[2], LUT_SAMPLES)) {
-		d->cmatrix[0] = -0.666f;
-		piece->process_cl_ready = 0;
-		for(int t=0;t<num_threads;t++) 
-			d->xform[t] = cmsCreateProofingTransform(
-									d->Lab,TYPE_Lab_FLT, d->output, TYPE_RGB_FLT, 
-									d->softproof, outintent, 
-									INTENT_ABSOLUTE_COLORIMETRIC, 
-									d->softproofing?cmsFLAGS_SOFTPROOFING:0);
-	}
-	
-	// user selected a non-supported output profile, check that:
-	if (!d->xform[0] && d->cmatrix[0] == -0.666f)
-	{
-		dt_control_log(_("unsupported output profile has been replaced by sRGB!"));
-		if (d->output) 
-			dt_colorspaces_cleanup_profile(d->output);
-		d->output = dt_colorspaces_create_srgb_profile();
-		if (d->softproofing || dt_colorspaces_get_matrix_from_output_profile (d->output, d->cmatrix, d->lut[0], d->lut[1], d->lut[2], LUT_SAMPLES))
-		{
-			d->cmatrix[0] = -0.666f;
-			piece->process_cl_ready = 0;
-			for (int t=0;t<num_threads;t++) 
-				d->xform[t] = cmsCreateProofingTransform(
-											d->Lab,TYPE_Lab_FLT, d->output, TYPE_RGB_FLT, 
-											d->softproof, outintent, 
-											INTENT_ABSOLUTE_COLORIMETRIC, d->softproofing?cmsFLAGS_SOFTPROOFING:0);
-		}
-	}
-	
-	
-	//fprintf(stderr, " Output profile %s, softproof %s%s%s\n", outprofile, d->softproofing?"enabled ":"disabled",d->softproofing?"using profile ":"",d->softproofing?g->softproofprofile:"");
-		
+  dt_iop_colorout_data_t *d = (dt_iop_colorout_data_t *)piece->data;
+  gchar *overprofile = dt_conf_get_string("plugins/lighttable/export/iccprofile");
+  const int overintent = dt_conf_get_int("plugins/lighttable/export/iccintent");
+  gchar *outprofile=NULL;
+  int outintent = 0;
+  dt_iop_colorout_gui_data_t *g=NULL;
+
+  /* check if we should enable softproofing */
+  if ((g=(dt_iop_colorout_gui_data_t *)self->gui_data) && g->softproofing && g->softproofprofile )
+    d->softproofing = TRUE;
+  else
+    d->softproofing = FALSE;
+
+  /* cleanup profiles */
+  if (d->output)
+    dt_colorspaces_cleanup_profile(d->output);
+  d->output = NULL;
+
+  if (d->softproof)
+    dt_colorspaces_cleanup_profile(d->softproof);
+  d->softproof = NULL;
+
+  const int num_threads = dt_get_num_threads();
+  for (int t=0; t<num_threads; t++)
+    if (d->xform[t])
+    {
+      cmsDeleteTransform(d->xform[t]);
+      d->xform[t] = NULL;
+    }
+  d->cmatrix[0] = -0.666f;
+  piece->process_cl_ready = 1;
+
+  /* if we are exporting then check and set usage of override profile */
+  if (pipe->type == DT_DEV_PIXELPIPE_EXPORT)
+  {
+    if (overprofile && strcmp(overprofile, "image"))
+      snprintf(p->iccprofile, DT_IOP_COLOR_ICC_LEN, "%s", overprofile);
+    if (overintent >= 0)
+      p->intent = overintent;
+
+    outprofile = p->iccprofile;
+    outintent = p->intent;
+  }
+  else
+  {
+    /* we are not exporting, using display profile as output */
+    outprofile = p->displayprofile;
+    outintent = p->displayintent;
+  }
+
+  /* creating output profile */
+  d->output = _create_profile(outprofile);
+
+  /* creating softproof profile if softproof is enabled */
+  if (d->softproofing)
+    d->softproof =  _create_profile(g->softproofprofile);
+
+  /* get matrix from profile, if softproofing always go xform codepath */
+  if (d->softproofing || dt_colorspaces_get_matrix_from_output_profile (d->output, d->cmatrix, d->lut[0], d->lut[1], d->lut[2], LUT_SAMPLES))
+  {
+    d->cmatrix[0] = -0.666f;
+    piece->process_cl_ready = 0;
+    for(int t=0; t<num_threads; t++)
+      d->xform[t] = cmsCreateProofingTransform(
+                      d->Lab,TYPE_Lab_FLT, d->output, TYPE_RGB_FLT,
+                      d->softproof, outintent,
+                      INTENT_ABSOLUTE_COLORIMETRIC,
+                      d->softproofing?cmsFLAGS_SOFTPROOFING:0);
+  }
+
+  // user selected a non-supported output profile, check that:
+  if (!d->xform[0] && d->cmatrix[0] == -0.666f)
+  {
+    dt_control_log(_("unsupported output profile has been replaced by sRGB!"));
+    if (d->output)
+      dt_colorspaces_cleanup_profile(d->output);
+    d->output = dt_colorspaces_create_srgb_profile();
+    if (d->softproofing || dt_colorspaces_get_matrix_from_output_profile (d->output, d->cmatrix, d->lut[0], d->lut[1], d->lut[2], LUT_SAMPLES))
+    {
+      d->cmatrix[0] = -0.666f;
+      piece->process_cl_ready = 0;
+      for (int t=0; t<num_threads; t++)
+        d->xform[t] = cmsCreateProofingTransform(
+                        d->Lab,TYPE_Lab_FLT, d->output, TYPE_RGB_FLT,
+                        d->softproof, outintent,
+                        INTENT_ABSOLUTE_COLORIMETRIC, d->softproofing?cmsFLAGS_SOFTPROOFING:0);
+    }
+  }
+
+
+  //fprintf(stderr, " Output profile %s, softproof %s%s%s\n", outprofile, d->softproofing?"enabled ":"disabled",d->softproofing?"using profile ":"",d->softproofing?g->softproofprofile:"");
+
 #endif
-	g_free(overprofile);
-	// pthread_mutex_unlock(&darktable.plugin_threadsafe);
+  g_free(overprofile);
+  // pthread_mutex_unlock(&darktable.plugin_threadsafe);
 }
 
 void init_pipe (struct dt_iop_module_t *self, dt_dev_pixelpipe_t *pipe, dt_dev_pixelpipe_iop_t *piece)
 {
 #ifdef HAVE_GEGL
-	// create part of the gegl pipeline
+  // create part of the gegl pipeline
 #else
-	piece->data = malloc(sizeof(dt_iop_colorout_data_t));
-	dt_iop_colorout_data_t *d = (dt_iop_colorout_data_t *)piece->data;
-	d->softproof = d->output = NULL;
-	d->xform = (cmsHTRANSFORM *)malloc(sizeof(cmsHTRANSFORM)*dt_get_num_threads());
-	for(int t=0;t<dt_get_num_threads();t++) 
-		d->xform[t] = NULL;
-	d->Lab = dt_colorspaces_create_lab_profile();
-	self->commit_params(self, self->default_params, pipe, piece);
+  piece->data = malloc(sizeof(dt_iop_colorout_data_t));
+  dt_iop_colorout_data_t *d = (dt_iop_colorout_data_t *)piece->data;
+  d->softproof = d->output = NULL;
+  d->xform = (cmsHTRANSFORM *)malloc(sizeof(cmsHTRANSFORM)*dt_get_num_threads());
+  for(int t=0; t<dt_get_num_threads(); t++)
+    d->xform[t] = NULL;
+  d->Lab = dt_colorspaces_create_lab_profile();
+  self->commit_params(self, self->default_params, pipe, piece);
 #endif
 }
 
 void cleanup_pipe (struct dt_iop_module_t *self, dt_dev_pixelpipe_t *pipe, dt_dev_pixelpipe_iop_t *piece)
 {
 #ifdef HAVE_GEGL
-	// clean up everything again.
-	// (void)gegl_node_remove_child(pipe->gegl, piece->input);
+  // clean up everything again.
+  // (void)gegl_node_remove_child(pipe->gegl, piece->input);
 #else
-	// pthread_mutex_lock(&darktable.plugin_threadsafe);
-	dt_iop_colorout_data_t *d = (dt_iop_colorout_data_t *)piece->data;
-	if(d->output) dt_colorspaces_cleanup_profile(d->output);
-	dt_colorspaces_cleanup_profile(d->Lab);
-	for(int t=0;t<dt_get_num_threads();t++) 
-		if(d->xform[t]) 
-			cmsDeleteTransform(d->xform[t]);
-		
-	free(d->xform);
-	free(piece->data);
-	// pthread_mutex_unlock(&darktable.plugin_threadsafe);
+  // pthread_mutex_lock(&darktable.plugin_threadsafe);
+  dt_iop_colorout_data_t *d = (dt_iop_colorout_data_t *)piece->data;
+  if(d->output) dt_colorspaces_cleanup_profile(d->output);
+  dt_colorspaces_cleanup_profile(d->Lab);
+  for(int t=0; t<dt_get_num_threads(); t++)
+    if(d->xform[t])
+      cmsDeleteTransform(d->xform[t]);
+
+  free(d->xform);
+  free(piece->data);
+  // pthread_mutex_unlock(&darktable.plugin_threadsafe);
 #endif
 }
 
 void gui_update(struct dt_iop_module_t *self)
 {
-	dt_iop_module_t *module = (dt_iop_module_t *)self;
-	dt_iop_colorout_gui_data_t *g = (dt_iop_colorout_gui_data_t *)self->gui_data;
-	dt_iop_colorout_params_t *p = (dt_iop_colorout_params_t *)module->params;
-	gtk_combo_box_set_active(g->cbox1, (int)p->intent);
-	gtk_combo_box_set_active(g->cbox4, (int)p->displayintent);
-	gtk_combo_box_set_active(g->cbox5, 0);
-	int iccfound = 0, displayfound = 0;
-	GList *prof = g->profiles;
-	while(prof)
-	{
-		dt_iop_color_profile_t *pp = (dt_iop_color_profile_t *)prof->data;
-		if(!strcmp(pp->filename, p->iccprofile))
-		{
-			gtk_combo_box_set_active(g->cbox2, pp->pos);
-			iccfound = 1;
-		}
-		if(!strcmp(pp->filename, p->displayprofile))
-		{
-			gtk_combo_box_set_active(g->cbox3, pp->pos);
-			displayfound = 1;
-		}
-		if(iccfound && displayfound) break;
-		prof = g_list_next(prof);
-	}
-	if(!iccfound)     gtk_combo_box_set_active(g->cbox2, 0);
-	if(!displayfound) gtk_combo_box_set_active(g->cbox3, 0);
-	if(!iccfound)     fprintf(stderr, "[colorout] could not find requested profile `%s'!\n", p->iccprofile);
-	if(!displayfound) fprintf(stderr, "[colorout] could not find requested display profile `%s'!\n", p->displayprofile);
+  dt_iop_module_t *module = (dt_iop_module_t *)self;
+  dt_iop_colorout_gui_data_t *g = (dt_iop_colorout_gui_data_t *)self->gui_data;
+  dt_iop_colorout_params_t *p = (dt_iop_colorout_params_t *)module->params;
+  gtk_combo_box_set_active(g->cbox1, (int)p->intent);
+  gtk_combo_box_set_active(g->cbox4, (int)p->displayintent);
+  gtk_combo_box_set_active(g->cbox5, 0);
+  int iccfound = 0, displayfound = 0;
+  GList *prof = g->profiles;
+  while(prof)
+  {
+    dt_iop_color_profile_t *pp = (dt_iop_color_profile_t *)prof->data;
+    if(!strcmp(pp->filename, p->iccprofile))
+    {
+      gtk_combo_box_set_active(g->cbox2, pp->pos);
+      iccfound = 1;
+    }
+    if(!strcmp(pp->filename, p->displayprofile))
+    {
+      gtk_combo_box_set_active(g->cbox3, pp->pos);
+      displayfound = 1;
+    }
+    if(iccfound && displayfound) break;
+    prof = g_list_next(prof);
+  }
+  if(!iccfound)     gtk_combo_box_set_active(g->cbox2, 0);
+  if(!displayfound) gtk_combo_box_set_active(g->cbox3, 0);
+  if(!iccfound)     fprintf(stderr, "[colorout] could not find requested profile `%s'!\n", p->iccprofile);
+  if(!displayfound) fprintf(stderr, "[colorout] could not find requested display profile `%s'!\n", p->displayprofile);
 }
 
 void init(dt_iop_module_t *module)
 {
-	module->params = malloc(sizeof(dt_iop_colorout_params_t));
-	module->default_params = malloc(sizeof(dt_iop_colorout_params_t));
-	module->params_size = sizeof(dt_iop_colorout_params_t);
-	module->gui_data = NULL;
-	module->priority = 900;
-	module->hide_enable_button = 1;
-	dt_iop_colorout_params_t tmp = (dt_iop_colorout_params_t){"sRGB", "X profile", DT_INTENT_PERCEPTUAL};
-	memcpy(module->params, &tmp, sizeof(dt_iop_colorout_params_t));
-	memcpy(module->default_params, &tmp, sizeof(dt_iop_colorout_params_t));
+  module->params = malloc(sizeof(dt_iop_colorout_params_t));
+  module->default_params = malloc(sizeof(dt_iop_colorout_params_t));
+  module->params_size = sizeof(dt_iop_colorout_params_t);
+  module->gui_data = NULL;
+  module->priority = 900;
+  module->hide_enable_button = 1;
+  dt_iop_colorout_params_t tmp = (dt_iop_colorout_params_t)
+  {"sRGB", "X profile", DT_INTENT_PERCEPTUAL
+  };
+  memcpy(module->params, &tmp, sizeof(dt_iop_colorout_params_t));
+  memcpy(module->default_params, &tmp, sizeof(dt_iop_colorout_params_t));
 }
 
 void cleanup(dt_iop_module_t *module)
 {
-	free(module->gui_data);
-	module->gui_data = NULL;
-	free(module->params);
-	module->params = NULL;
+  free(module->gui_data);
+  module->gui_data = NULL;
+  free(module->params);
+  module->params = NULL;
 }
 
 void gui_post_expose (struct dt_iop_module_t *self, cairo_t *cr, int32_t width, int32_t height, int32_t pointerx, int32_t pointery)
 {
-<<<<<<< HEAD
-	dt_iop_colorout_gui_data_t *g = (dt_iop_colorout_gui_data_t *)self->gui_data;
-	if(g->softproofing) {
-		gchar *label=_("SoftProof");
-		cairo_set_source_rgba(cr,0.5,0.5,0.5,0.5);
-		cairo_text_extents_t te;
-		 cairo_select_font_face (cr, "sans-serif", CAIRO_FONT_SLANT_NORMAL, CAIRO_FONT_WEIGHT_BOLD);
-		cairo_set_font_size (cr, 20);
-		cairo_text_extents (cr, label, &te);
-		cairo_move_to (cr, te.height*2, height-(te.height*2));
-		cairo_text_path (cr, _("SoftProof"));
-		cairo_set_source_rgb(cr, 0.7, 0.7, 0.7);
-		cairo_fill_preserve(cr);
-		cairo_set_line_width(cr, 0.7);
-		cairo_set_source_rgb(cr, 0.3, 0.3, 0.3);
-		cairo_stroke(cr);
-	}
+  dt_iop_colorout_gui_data_t *g = (dt_iop_colorout_gui_data_t *)self->gui_data;
+  if(g->softproofing)
+  {
+    gchar *label=_("SoftProof");
+    cairo_set_source_rgba(cr,0.5,0.5,0.5,0.5);
+    cairo_text_extents_t te;
+    cairo_select_font_face (cr, "sans-serif", CAIRO_FONT_SLANT_NORMAL, CAIRO_FONT_WEIGHT_BOLD);
+    cairo_set_font_size (cr, 20);
+    cairo_text_extents (cr, label, &te);
+    cairo_move_to (cr, te.height*2, height-(te.height*2));
+    cairo_text_path (cr, _("SoftProof"));
+    cairo_set_source_rgb(cr, 0.7, 0.7, 0.7);
+    cairo_fill_preserve(cr);
+    cairo_set_line_width(cr, 0.7);
+    cairo_set_source_rgb(cr, 0.3, 0.3, 0.3);
+    cairo_stroke(cr);
+  }
 }
 
 int  key_pressed(struct dt_iop_module_t *self, uint16_t which)
 {
-	dt_iop_colorout_gui_data_t *g = (dt_iop_colorout_gui_data_t *)self->gui_data;
-	dt_iop_colorout_params_t *p = (dt_iop_colorout_params_t *)self->params;
-	/* toggle softproofing on/off */
-	if (which == KEYCODE_Space) {
-		g->softproofing = !g->softproofing;
-		if(g->softproofing) 
-		{
-			int pos = gtk_combo_box_get_active(g->cbox5);
-			gchar *filename = _get_profile_from_pos(g->profiles, pos);
-			if (filename) 
-			{
-				if (g->softproofprofile)
-						g_free(g->softproofprofile);
-				g->softproofprofile = g_strdup(filename);
-			}
-		}
-			
-		
-		/// FIXME: this is certanly the wrong way to do this...
-		p->seq++;
-		dt_dev_add_history_item(darktable.develop, self, TRUE);
-		dt_control_queue_draw_all();
-		return TRUE;
-	}
-	
-	return FALSE;
+  dt_iop_colorout_gui_data_t *g = (dt_iop_colorout_gui_data_t *)self->gui_data;
+  dt_iop_colorout_params_t *p = (dt_iop_colorout_params_t *)self->params;
+  /* toggle softproofing on/off */
+  if (which == KEYCODE_Space)
+  {
+    g->softproofing = !g->softproofing;
+    if(g->softproofing)
+    {
+      int pos = gtk_combo_box_get_active(g->cbox5);
+      gchar *filename = _get_profile_from_pos(g->profiles, pos);
+      if (filename)
+      {
+        if (g->softproofprofile)
+          g_free(g->softproofprofile);
+        g->softproofprofile = g_strdup(filename);
+      }
+    }
+
+
+    /// FIXME: this is certanly the wrong way to do this...
+    p->seq++;
+    dt_dev_add_history_item(darktable.develop, self, TRUE);
+    dt_control_queue_draw_all();
+    return TRUE;
+  }
+
+  return FALSE;
 }
 
 void gui_init(struct dt_iop_module_t *self)
 {
-	// pthread_mutex_lock(&darktable.plugin_threadsafe);
-	self->gui_data = malloc(sizeof(dt_iop_colorout_gui_data_t));
-	memset(self->gui_data,0,sizeof(dt_iop_colorout_gui_data_t));
-	dt_iop_colorout_gui_data_t *g = (dt_iop_colorout_gui_data_t *)self->gui_data;
-	dt_iop_colorout_params_t *p = (dt_iop_colorout_params_t *)self->params;
-
-	g->profiles = NULL;
-	dt_iop_color_profile_t *prof = (dt_iop_color_profile_t *)g_malloc0(sizeof(dt_iop_color_profile_t));
-	strcpy(prof->filename, "sRGB");
-	strcpy(prof->name, "sRGB");
-	int pos;
-	prof->pos = 0;
-	g->profiles = g_list_append(g->profiles, prof);
-
-	prof = (dt_iop_color_profile_t *)g_malloc0(sizeof(dt_iop_color_profile_t));
-	strcpy(prof->filename, "adobergb");
-	strcpy(prof->name, "adobergb");
-	pos = prof->pos = 1;
-	g->profiles = g_list_append(g->profiles, prof);
-
-	prof = (dt_iop_color_profile_t *)g_malloc0(sizeof(dt_iop_color_profile_t));
-	strcpy(prof->filename, "X profile");
-	strcpy(prof->name, "X profile");
-	pos = prof->pos = 2;
-	g->profiles = g_list_append(g->profiles, prof);
-
-	prof = (dt_iop_color_profile_t *)g_malloc0(sizeof(dt_iop_color_profile_t));
-	strcpy(prof->filename, "linear_rgb");
-	strcpy(prof->name, "linear_rgb");
-	pos = prof->pos = 3;
-	g->profiles = g_list_append(g->profiles, prof);
-
-	// read {conf,data}dir/color/out/*.icc
-	char datadir[1024], confdir[1024], dirname[1024], filename[1024];
-	dt_get_user_config_dir(confdir, 1024);
-	dt_get_datadir(datadir, 1024);
-	snprintf(dirname, 1024, "%s/color/out", confdir);
-	if(!g_file_test(dirname, G_FILE_TEST_IS_DIR))
-		snprintf(dirname, 1024, "%s/color/out", datadir);
-	cmsHPROFILE tmpprof;
-	const gchar *d_name;
-	GDir *dir = g_dir_open(dirname, 0, NULL);
-	if(dir)
-	{
-		while((d_name = g_dir_read_name(dir)))
-		{
-			snprintf(filename, 1024, "%s/%s", dirname, d_name);
-			tmpprof = cmsOpenProfileFromFile(filename, "r");
-			if(tmpprof)
-			{
-				dt_iop_color_profile_t *prof = (dt_iop_color_profile_t *)g_malloc0(sizeof(dt_iop_color_profile_t));
-				char name[1024];
-				cmsGetProfileInfoASCII(tmpprof, cmsInfoDescription, getenv("LANG"), getenv("LANG")+3, name, 1024);
-				strcpy(prof->name, name);
-				strcpy(prof->filename, d_name);
-				prof->pos = ++pos;
-				cmsCloseProfile(tmpprof);
-				g->profiles = g_list_append(g->profiles, prof);
-			}
-		}
-		g_dir_close(dir);
-	}
-
-	self->widget = GTK_WIDGET(gtk_hbox_new(FALSE, 0));
-	g->vbox1 = GTK_VBOX(gtk_vbox_new(FALSE, DT_GUI_IOP_MODULE_CONTROL_SPACING));
-	g->vbox2 = GTK_VBOX(gtk_vbox_new(FALSE, DT_GUI_IOP_MODULE_CONTROL_SPACING));
-	gtk_box_pack_start(GTK_BOX(self->widget), GTK_WIDGET(g->vbox1), FALSE, FALSE, 5);
-	gtk_box_pack_start(GTK_BOX(self->widget), GTK_WIDGET(g->vbox2), TRUE, TRUE, 5);
-	g->label1 = GTK_WIDGET(dtgtk_reset_label_new(_("output intent"), self, &p->intent, sizeof(dt_iop_color_intent_t)));
-	g->label2 = GTK_WIDGET(dtgtk_reset_label_new(_("output profile"), self, &p->iccprofile, sizeof(char)*DT_IOP_COLOR_ICC_LEN));
-	g->label5 = GTK_WIDGET(gtk_label_new(_("softproof profile")));
-	g->label4 = GTK_WIDGET(dtgtk_reset_label_new(_("display intent"), self, &p->displayintent, sizeof(dt_iop_color_intent_t)));
-	g->label3 = GTK_WIDGET(dtgtk_reset_label_new(_("display profile"), self, &p->displayprofile, sizeof(char)*DT_IOP_COLOR_ICC_LEN));
-
-	gtk_misc_set_alignment(GTK_MISC(g->label1), 0.0, 0.5);
-	gtk_misc_set_alignment(GTK_MISC(g->label2), 0.0, 0.5);
-	gtk_misc_set_alignment(GTK_MISC(g->label3), 0.0, 0.5);
-	gtk_misc_set_alignment(GTK_MISC(g->label4), 0.0, 0.5);
-	gtk_misc_set_alignment(GTK_MISC(g->label5), 0.0, 0.5);
-	gtk_box_pack_start(GTK_BOX(g->vbox1), GTK_WIDGET(g->label1), TRUE, TRUE, 0);
-	gtk_box_pack_start(GTK_BOX(g->vbox1), GTK_WIDGET(g->label2), TRUE, TRUE, 0);
-	gtk_box_pack_start(GTK_BOX(g->vbox1), GTK_WIDGET(g->label5), TRUE, TRUE, 0);
-	gtk_box_pack_start(GTK_BOX(g->vbox1), GTK_WIDGET(g->label4), TRUE, TRUE, 0);
-	gtk_box_pack_start(GTK_BOX(g->vbox1), GTK_WIDGET(g->label3), TRUE, TRUE, 0);
-	g->cbox1 = GTK_COMBO_BOX(gtk_combo_box_new_text());
-	gtk_combo_box_append_text(g->cbox1, _("perceptual"));
-	gtk_combo_box_append_text(g->cbox1, _("relative colorimetric"));
-	gtk_combo_box_append_text(g->cbox1, C_("rendering intent", "saturation"));
-	gtk_combo_box_append_text(g->cbox1, _("absolute colorimetric"));
-	g->cbox4 = GTK_COMBO_BOX(gtk_combo_box_new_text());
-	gtk_combo_box_append_text(g->cbox4, _("perceptual"));
-	gtk_combo_box_append_text(g->cbox4, _("relative colorimetric"));
-	gtk_combo_box_append_text(g->cbox4, C_("rendering intent", "saturation"));
-	gtk_combo_box_append_text(g->cbox4, _("absolute colorimetric"));
-	g->cbox2 = GTK_COMBO_BOX(gtk_combo_box_new_text());
-	g->cbox3 = GTK_COMBO_BOX(gtk_combo_box_new_text());
-	g->cbox5 = GTK_COMBO_BOX(gtk_combo_box_new_text());
-	GList *l = g->profiles;
-	while(l)
-	{
-		dt_iop_color_profile_t *prof = (dt_iop_color_profile_t *)l->data;
-		if(!strcmp(prof->name, "X profile"))
-		{
-			gtk_combo_box_append_text(g->cbox2, _("system display profile"));
-			gtk_combo_box_append_text(g->cbox3, _("system display profile"));
-			gtk_combo_box_append_text(g->cbox5, _("system display profile"));	/// TODO: this is useless, but here for test
-		}
-		else if(!strcmp(prof->name, "linear_rgb"))
-		{
-			gtk_combo_box_append_text(g->cbox2, _("linear rgb"));
-			gtk_combo_box_append_text(g->cbox3, _("linear rgb"));
-			gtk_combo_box_append_text(g->cbox5, _("linear rgb"));
-		}
-		else if(!strcmp(prof->name, "sRGB"))
-		{
-			gtk_combo_box_append_text(g->cbox2, _("srgb (web-safe)"));
-			gtk_combo_box_append_text(g->cbox3, _("srgb (web-safe)"));
-			gtk_combo_box_append_text(g->cbox5, _("srgb (web-safe)"));
-		}
-		else if(!strcmp(prof->name, "adobergb"))
-		{
-			gtk_combo_box_append_text(g->cbox2, _("adobe rgb"));
-			gtk_combo_box_append_text(g->cbox3, _("adobe rgb"));
-			gtk_combo_box_append_text(g->cbox5, _("adobe rgb"));
-		}
-		else
-		{
-			gtk_combo_box_append_text(g->cbox2, prof->name);
-			gtk_combo_box_append_text(g->cbox3, prof->name);
-			gtk_combo_box_append_text(g->cbox5, prof->name);
-		}
-		l = g_list_next(l);
-	}
-	
-	gtk_combo_box_set_active(g->cbox1, 0);
-	gtk_combo_box_set_active(g->cbox2, 0);
-	gtk_combo_box_set_active(g->cbox3, 0);
-	gtk_combo_box_set_active(g->cbox4, 0);
-	gtk_combo_box_set_active(g->cbox5, 0);	// Defaults softproofing against srgb profile
-	gtk_box_pack_start(GTK_BOX(g->vbox2), GTK_WIDGET(g->cbox1), TRUE, TRUE, 0);
-	gtk_box_pack_start(GTK_BOX(g->vbox2), GTK_WIDGET(g->cbox2), TRUE, TRUE, 0);
-	gtk_box_pack_start(GTK_BOX(g->vbox2), GTK_WIDGET(g->cbox5), TRUE, TRUE, 0);
-	gtk_box_pack_start(GTK_BOX(g->vbox2), GTK_WIDGET(g->cbox4), TRUE, TRUE, 0);
-	gtk_box_pack_start(GTK_BOX(g->vbox2), GTK_WIDGET(g->cbox3), TRUE, TRUE, 0);
-
-	char tooltip[1024];
-	gtk_object_set(GTK_OBJECT(g->cbox1), "tooltip-text", _("rendering intent"), (char *)NULL);
-	snprintf(tooltip, 1024, _("icc profiles in %s/color/out or %s/color/out"), confdir, datadir);
-	gtk_object_set(GTK_OBJECT(g->cbox2), "tooltip-text", tooltip, (char *)NULL);
-	snprintf(tooltip, 1024, _("display icc profiles in %s/color/out or %s/color/out"), confdir, datadir);
-	gtk_object_set(GTK_OBJECT(g->cbox3), "tooltip-text", tooltip, (char *)NULL);
-	snprintf(tooltip, 1024, _("softproof icc profiles in %s/color/out or %s/color/out"), confdir, datadir);
-	gtk_object_set(GTK_OBJECT(g->cbox5), "tooltip-text", tooltip, (char *)NULL);
-
-	g_signal_connect (G_OBJECT (g->cbox1), "changed",
-										G_CALLBACK (intent_changed),
-										(gpointer)self);
-	g_signal_connect (G_OBJECT (g->cbox4), "changed",
-										G_CALLBACK (display_intent_changed),
-										(gpointer)self);
-	g_signal_connect (G_OBJECT (g->cbox2), "changed",
-										G_CALLBACK (profile_changed),
-										(gpointer)self);
-	g_signal_connect (G_OBJECT (g->cbox3), "changed",
-										G_CALLBACK (display_profile_changed),
-										(gpointer)self);
-	g_signal_connect (G_OBJECT (g->cbox5), "changed",
-										G_CALLBACK (softproof_profile_changed),
-										(gpointer)self);
-			
-	// pthread_mutex_unlock(&darktable.plugin_threadsafe);
-=======
   // pthread_mutex_lock(&darktable.plugin_threadsafe);
   self->gui_data = malloc(sizeof(dt_iop_colorout_gui_data_t));
+  memset(self->gui_data,0,sizeof(dt_iop_colorout_gui_data_t));
   dt_iop_colorout_gui_data_t *g = (dt_iop_colorout_gui_data_t *)self->gui_data;
-  dt_iop_colorout_params_t *p   = (dt_iop_colorout_params_t *)self->params;
+  dt_iop_colorout_params_t *p = (dt_iop_colorout_params_t *)self->params;
 
   g->profiles = NULL;
   dt_iop_color_profile_t *prof = (dt_iop_color_profile_t *)g_malloc0(sizeof(dt_iop_color_profile_t));
@@ -759,13 +596,13 @@
   prof = (dt_iop_color_profile_t *)g_malloc0(sizeof(dt_iop_color_profile_t));
   strcpy(prof->filename, "adobergb");
   strcpy(prof->name, "adobergb");
-  prof->pos = 1;
+  pos = prof->pos = 1;
   g->profiles = g_list_append(g->profiles, prof);
 
   prof = (dt_iop_color_profile_t *)g_malloc0(sizeof(dt_iop_color_profile_t));
   strcpy(prof->filename, "X profile");
   strcpy(prof->name, "X profile");
-  prof->pos = 2;
+  pos = prof->pos = 2;
   g->profiles = g_list_append(g->profiles, prof);
 
   prof = (dt_iop_color_profile_t *)g_malloc0(sizeof(dt_iop_color_profile_t));
@@ -805,21 +642,24 @@
     g_dir_close(dir);
   }
 
-  GtkWidget *label1, *label2, *label3, *label4;
-
   self->widget = GTK_WIDGET(gtk_hbox_new(FALSE, 0));
   g->vbox1 = GTK_VBOX(gtk_vbox_new(FALSE, DT_GUI_IOP_MODULE_CONTROL_SPACING));
   g->vbox2 = GTK_VBOX(gtk_vbox_new(FALSE, DT_GUI_IOP_MODULE_CONTROL_SPACING));
   gtk_box_pack_start(GTK_BOX(self->widget), GTK_WIDGET(g->vbox1), FALSE, FALSE, 5);
   gtk_box_pack_start(GTK_BOX(self->widget), GTK_WIDGET(g->vbox2), TRUE, TRUE, 5);
+
+  GtkWidget *label1, *label2, *label3, *label4, *label5;
   label1 = dtgtk_reset_label_new(_("output intent"), self, &p->intent, sizeof(dt_iop_color_intent_t));
   label2 = dtgtk_reset_label_new(_("output profile"), self, &p->iccprofile, sizeof(char)*DT_IOP_COLOR_ICC_LEN);
+  label5 = gtk_label_new(_("softproof profile"));
+  gtk_misc_set_alignment(GTK_MISC(label5), 0.0, 0.5);
   label4 = dtgtk_reset_label_new(_("display intent"), self, &p->displayintent, sizeof(dt_iop_color_intent_t));
   label3 = dtgtk_reset_label_new(_("display profile"), self, &p->displayprofile, sizeof(char)*DT_IOP_COLOR_ICC_LEN);
-  gtk_box_pack_start(GTK_BOX(g->vbox1), GTK_WIDGET(label1), TRUE, TRUE, 0);
-  gtk_box_pack_start(GTK_BOX(g->vbox1), GTK_WIDGET(label2), TRUE, TRUE, 0);
-  gtk_box_pack_start(GTK_BOX(g->vbox1), GTK_WIDGET(label4), TRUE, TRUE, 0);
-  gtk_box_pack_start(GTK_BOX(g->vbox1), GTK_WIDGET(label3), TRUE, TRUE, 0);
+  gtk_box_pack_start(GTK_BOX(g->vbox1), label1, TRUE, TRUE, 0);
+  gtk_box_pack_start(GTK_BOX(g->vbox1), label2, TRUE, TRUE, 0);
+  gtk_box_pack_start(GTK_BOX(g->vbox1), label5, TRUE, TRUE, 0);
+  gtk_box_pack_start(GTK_BOX(g->vbox1), label4, TRUE, TRUE, 0);
+  gtk_box_pack_start(GTK_BOX(g->vbox1), label3, TRUE, TRUE, 0);
   g->cbox1 = GTK_COMBO_BOX(gtk_combo_box_new_text());
   gtk_combo_box_append_text(g->cbox1, _("perceptual"));
   gtk_combo_box_append_text(g->cbox1, _("relative colorimetric"));
@@ -832,6 +672,7 @@
   gtk_combo_box_append_text(g->cbox4, _("absolute colorimetric"));
   g->cbox2 = GTK_COMBO_BOX(gtk_combo_box_new_text());
   g->cbox3 = GTK_COMBO_BOX(gtk_combo_box_new_text());
+  g->cbox5 = GTK_COMBO_BOX(gtk_combo_box_new_text());
   GList *l = g->profiles;
   while(l)
   {
@@ -840,35 +681,43 @@
     {
       gtk_combo_box_append_text(g->cbox2, _("system display profile"));
       gtk_combo_box_append_text(g->cbox3, _("system display profile"));
+      gtk_combo_box_append_text(g->cbox5, _("system display profile"));	/// TODO: this is useless, but here for test
     }
     else if(!strcmp(prof->name, "linear_rgb"))
     {
       gtk_combo_box_append_text(g->cbox2, _("linear rgb"));
       gtk_combo_box_append_text(g->cbox3, _("linear rgb"));
+      gtk_combo_box_append_text(g->cbox5, _("linear rgb"));
     }
     else if(!strcmp(prof->name, "sRGB"))
     {
       gtk_combo_box_append_text(g->cbox2, _("srgb (web-safe)"));
       gtk_combo_box_append_text(g->cbox3, _("srgb (web-safe)"));
+      gtk_combo_box_append_text(g->cbox5, _("srgb (web-safe)"));
     }
     else if(!strcmp(prof->name, "adobergb"))
     {
       gtk_combo_box_append_text(g->cbox2, _("adobe rgb"));
       gtk_combo_box_append_text(g->cbox3, _("adobe rgb"));
+      gtk_combo_box_append_text(g->cbox5, _("adobe rgb"));
     }
     else
     {
       gtk_combo_box_append_text(g->cbox2, prof->name);
       gtk_combo_box_append_text(g->cbox3, prof->name);
+      gtk_combo_box_append_text(g->cbox5, prof->name);
     }
     l = g_list_next(l);
   }
+
   gtk_combo_box_set_active(g->cbox1, 0);
   gtk_combo_box_set_active(g->cbox2, 0);
   gtk_combo_box_set_active(g->cbox3, 0);
   gtk_combo_box_set_active(g->cbox4, 0);
+  gtk_combo_box_set_active(g->cbox5, 0);	// Defaults softproofing against srgb profile
   gtk_box_pack_start(GTK_BOX(g->vbox2), GTK_WIDGET(g->cbox1), TRUE, TRUE, 0);
   gtk_box_pack_start(GTK_BOX(g->vbox2), GTK_WIDGET(g->cbox2), TRUE, TRUE, 0);
+  gtk_box_pack_start(GTK_BOX(g->vbox2), GTK_WIDGET(g->cbox5), TRUE, TRUE, 0);
   gtk_box_pack_start(GTK_BOX(g->vbox2), GTK_WIDGET(g->cbox4), TRUE, TRUE, 0);
   gtk_box_pack_start(GTK_BOX(g->vbox2), GTK_WIDGET(g->cbox3), TRUE, TRUE, 0);
 
@@ -878,6 +727,8 @@
   gtk_object_set(GTK_OBJECT(g->cbox2), "tooltip-text", tooltip, (char *)NULL);
   snprintf(tooltip, 1024, _("display icc profiles in %s/color/out or %s/color/out"), confdir, datadir);
   gtk_object_set(GTK_OBJECT(g->cbox3), "tooltip-text", tooltip, (char *)NULL);
+  snprintf(tooltip, 1024, _("softproof icc profiles in %s/color/out or %s/color/out"), confdir, datadir);
+  gtk_object_set(GTK_OBJECT(g->cbox5), "tooltip-text", tooltip, (char *)NULL);
 
   g_signal_connect (G_OBJECT (g->cbox1), "changed",
                     G_CALLBACK (intent_changed),
@@ -891,22 +742,15 @@
   g_signal_connect (G_OBJECT (g->cbox3), "changed",
                     G_CALLBACK (display_profile_changed),
                     (gpointer)self);
+  g_signal_connect (G_OBJECT (g->cbox5), "changed",
+                    G_CALLBACK (softproof_profile_changed),
+                    (gpointer)self);
+
   // pthread_mutex_unlock(&darktable.plugin_threadsafe);
->>>>>>> d901c0ca
 }
 
 void gui_cleanup(struct dt_iop_module_t *self)
 {
-<<<<<<< HEAD
-	dt_iop_colorout_gui_data_t *g = (dt_iop_colorout_gui_data_t *)self->gui_data;
-	while(g->profiles)
-	{
-		g_free(g->profiles->data);
-		g->profiles = g_list_delete_link(g->profiles, g->profiles);
-	}
-	free(self->gui_data);
-	self->gui_data = NULL;
-=======
   dt_iop_colorout_gui_data_t *g = (dt_iop_colorout_gui_data_t *)self->gui_data;
   while(g->profiles)
   {
@@ -915,7 +759,6 @@
   }
   free(self->gui_data);
   self->gui_data = NULL;
->>>>>>> d901c0ca
 }
 
 // kate: tab-indents: off; indent-width 2; replace-tabs on; indent-mode cstyle; remove-trailing-space on;