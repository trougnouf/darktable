--- conflicted
+++ resolved
@@ -786,11 +786,7 @@
   module->params = calloc(1, sizeof(dt_iop_profilegamma_params_t));
   module->default_params = calloc(1, sizeof(dt_iop_profilegamma_params_t));
   module->default_enabled = 0;
-<<<<<<< HEAD
-  module->priority = 328; // module order created by iop_dependencies.py, do not edit!
-=======
-  module->priority = 347; // module order created by iop_dependencies.py, do not edit!
->>>>>>> 2830c8b4
+  module->priority = 342; // module order created by iop_dependencies.py, do not edit!
   module->params_size = sizeof(dt_iop_profilegamma_params_t);
   module->gui_data = NULL;
   dt_iop_profilegamma_params_t tmp
