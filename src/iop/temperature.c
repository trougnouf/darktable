/*
    This file is part of darktable,
    copyright (c) 2009--2010 johannes hanika.

    darktable is free software: you can redistribute it and/or modify
    it under the terms of the GNU General Public License as published by
    the Free Software Foundation, either version 3 of the License, or
    (at your option) any later version.

    darktable is distributed in the hope that it will be useful,
    but WITHOUT ANY WARRANTY; without even the implied warranty of
    MERCHANTABILITY or FITNESS FOR A PARTICULAR PURPOSE.  See the
    GNU General Public License for more details.

    You should have received a copy of the GNU General Public License
    along with darktable.  If not, see <http://www.gnu.org/licenses/>.
*/
#ifdef HAVE_CONFIG_H
#include "config.h"
#endif
#include <stdlib.h>
#include <math.h>
#include <assert.h>
#include <string.h>
#include "common/darktable.h"
#include "iop/temperature.h"
#include "develop/develop.h"
#include "control/control.h"
#include "common/colorspaces.h"
#include "common/opencl.h"
#include "gui/gtk.h"
#include "libraw/libraw.h"
#include "iop/wb_presets.c"

DT_MODULE(2)

typedef struct dt_iop_temperature_global_data_t
{
  int kernel_whitebalance_1ui;
  int kernel_whitebalance_4f;
}
dt_iop_temperature_global_data_t;

/** this wraps gegl:temperature plus some additional whitebalance adjustments. */

/* Coefficients of rational functions of degree 5 fitted per color channel to
 * the linear RGB coordinates of the range 1000K-12000K of the Planckian locus
 * with the 20K step. Original CIE-xy data from
 *
 * http://www.aim-dtp.net/aim/technology/cie_xyz/k2xy.txt
 *
 * converted to the linear RGB space assuming the ITU-R BT.709-5/sRGB primaries
 */
static const float dt_iop_temperature_rgb_r55[][12] =
{
  {
    6.9389923563552169e-01,  2.7719388100974670e+03,
    2.0999316761104289e+07, -4.8889434162208414e+09,
    -1.1899785506796783e+07, -4.7418427686099203e+04,
    1.0000000000000000e+00,  3.5434394338546258e+03,
    -5.6159353379127791e+05,  2.7369467137870544e+08,
    1.6295814912940913e+08,  4.3975072422421846e+05
  },
  {
    9.5417426141210926e-01,  2.2041043287098860e+03,
    -3.0142332673634286e+06, -3.5111986367681120e+03,
    -5.7030969525354260e+00,  6.1810926909962016e-01,
    1.0000000000000000e+00,  1.3728609973644000e+03,
    1.3099184987576159e+06, -2.1757404458816318e+03,
    -2.3892456292510311e+00,  8.1079012401293249e-01
  },
  {
    -7.1151622540856201e+10,  3.3728185802339764e+16,
    -7.9396187338868539e+19,  2.9699115135330123e+22,
    -9.7520399221734228e+22, -2.9250107732225114e+20,
    1.0000000000000000e+00,  1.3888666482167408e+16,
    2.3899765140914549e+19,  1.4583606312383295e+23,
    1.9766018324502894e+22,  2.9395068478016189e+18
  }
};


const char *name()
{
  return C_("modulename", "white balance");
}


int
groups ()
{
  return IOP_GROUP_BASIC;
}

int
flags ()
{
  return IOP_FLAGS_ALLOW_TILING;
}

int
output_bpp(dt_iop_module_t *module, dt_dev_pixelpipe_t *pipe, dt_dev_pixelpipe_iop_t *piece)
{
  if(pipe->type != DT_DEV_PIXELPIPE_PREVIEW && module->dev->image->filters) return sizeof(float);
  else return 4*sizeof(float);
}


static void
convert_k_to_rgb (float temperature, float *rgb)
{
  int channel;

  if (temperature < DT_IOP_LOWEST_TEMPERATURE)  temperature = DT_IOP_LOWEST_TEMPERATURE;
  if (temperature > DT_IOP_HIGHEST_TEMPERATURE) temperature = DT_IOP_HIGHEST_TEMPERATURE;

  /* Evaluation of an approximation of the Planckian locus in linear RGB space
   * by rational functions of degree 5 using Horner's scheme
   * f(x) =  (p1*x^5 + p2*x^4 + p3*x^3 + p4*x^2 + p5*x + p6) /
   *            (x^5 + q1*x^4 + q2*x^3 + q3*x^2 + q4*x + q5)
   */
  for (channel = 0; channel < 3; channel++)
  {
    float nomin, denom;
    int   deg;

    nomin = dt_iop_temperature_rgb_r55[channel][0];
    for (deg = 1; deg < 6; deg++)
      nomin = nomin * temperature + dt_iop_temperature_rgb_r55[channel][deg];

    denom = dt_iop_temperature_rgb_r55[channel][6];
    for (deg = 1; deg < 6; deg++)
      denom = denom * temperature + dt_iop_temperature_rgb_r55[channel][6 + deg];

    rgb[channel] = nomin / denom;
  }
}

// binary search inversion inspired by ufraw's RGB_to_Temperature:
static void
convert_rgb_to_k(float rgb[3], const float temp_out, float *temp, float *tint)
{
  float tmin, tmax, tmp[3], original_temperature_rgb[3], intended_temperature_rgb[3];
  for(int k=0; k<3; k++) tmp[k] = rgb[k];
  tmin = DT_IOP_LOWEST_TEMPERATURE;
  tmax = DT_IOP_HIGHEST_TEMPERATURE;
  convert_k_to_rgb (temp_out,  intended_temperature_rgb);
  for (*temp=(tmax+tmin)/2; tmax-tmin>1; *temp=(tmax+tmin)/2)
  {
    convert_k_to_rgb (*temp, original_temperature_rgb);

    tmp[0] = intended_temperature_rgb[0] / original_temperature_rgb[0];
    tmp[1] = intended_temperature_rgb[1] / original_temperature_rgb[1];
    tmp[2] = intended_temperature_rgb[2] / original_temperature_rgb[2];

    if (tmp[2]/tmp[0] < rgb[2]/rgb[0])
      tmax = *temp;
    else
      tmin = *temp;
  }
  *tint =  (rgb[1]/rgb[0]) / (tmp[1]/tmp[0]);
}

static int
FC(const int row, const int col, const unsigned int filters)
{
  return filters >> (((row << 1 & 14) + (col & 1)) << 1) & 3;
}

void process (struct dt_iop_module_t *self, dt_dev_pixelpipe_iop_t *piece, void *ivoid, void *ovoid, const dt_iop_roi_t *roi_in, const dt_iop_roi_t *roi_out)
{
  const int filters = dt_image_flipped_filter(self->dev->image);
  dt_iop_temperature_data_t *d = (dt_iop_temperature_data_t *)piece->data;
  if(piece->pipe->type != DT_DEV_PIXELPIPE_PREVIEW && filters && self->dev->image->bpp != 4)
  {
    const float coeffsi[3] = {d->coeffs[0]/65535.0f, d->coeffs[1]/65535.0f, d->coeffs[2]/65535.0f};
#ifdef _OPENMP
    #pragma omp parallel for default(none) shared(roi_out, ivoid, ovoid, d) schedule(static)
#endif
    for(int j=0; j<roi_out->height; j++)
    {
      const uint16_t *in = ((uint16_t*)ivoid) + j*roi_out->width;
      float *out = ((float*)ovoid) + j*roi_out->width;
      for(int i=0; i<roi_out->width; i++,out++,in++)
        *out = *in * coeffsi[FC(j+roi_out->x, i+roi_out->y, filters)];
    }
  }
  else if(piece->pipe->type != DT_DEV_PIXELPIPE_PREVIEW && filters && self->dev->image->bpp == 4)
  {
#ifdef _OPENMP
    #pragma omp parallel for default(none) shared(roi_out, ivoid, ovoid, d) schedule(static)
#endif
    for(int j=0; j<roi_out->height; j++)
    {
      const float *in = ((float *)ivoid) + j*roi_out->width;
      float *out = ((float*)ovoid) + j*roi_out->width;
      for(int i=0; i<roi_out->width; i++,out++,in++)
        *out = *in * d->coeffs[FC(j+roi_out->x, i+roi_out->y, filters)];
    }
  }
  else
  {
    const int ch = piece->colors;
#ifdef _OPENMP
    #pragma omp parallel for default(none) shared(roi_out, ivoid, ovoid, d) schedule(static)
#endif
    for(int k=0; k<roi_out->height; k++)
    {
      const float *in = ((float*)ivoid) + ch*k*roi_out->width;
      float *out = ((float*)ovoid) + ch*k*roi_out->width;
      for (int j=0; j<roi_out->width; j++,in+=ch,out+=ch)
        for(int c=0; c<3; c++) out[c] = in[c]*d->coeffs[c];
    }
  }
  for(int k=0; k<3; k++)
    piece->pipe->processed_maximum[k] = d->coeffs[k] * piece->pipe->processed_maximum[k];
}

#ifdef HAVE_OPENCL
int
process_cl (struct dt_iop_module_t *self, dt_dev_pixelpipe_iop_t *piece, cl_mem dev_in, cl_mem dev_out, const dt_iop_roi_t *roi_in, const dt_iop_roi_t *roi_out)
{
  dt_iop_temperature_data_t *d = (dt_iop_temperature_data_t *)piece->data;
  dt_iop_temperature_global_data_t *gd = (dt_iop_temperature_global_data_t *)self->data;

  const int devid = piece->pipe->devid;
  const int filters = dt_image_flipped_filter(self->dev->image);
  const int ui = ((piece->pipe->type != DT_DEV_PIXELPIPE_PREVIEW) && filters);
  float coeffs[3] = {d->coeffs[0], d->coeffs[1], d->coeffs[2]};
  if(ui) for(int k=0; k<3; k++) coeffs[k] /= 65535.0f;
  cl_mem dev_coeffs = NULL;
  cl_int err = -999;


  dev_coeffs = dt_opencl_copy_host_to_device_constant(devid, sizeof(float)*3, coeffs);
  if (dev_coeffs == NULL) goto error;

  size_t sizes[] = {roi_in->width, roi_in->height, 1};
  const int kernel = ui ? gd->kernel_whitebalance_1ui : gd->kernel_whitebalance_4f;
  dt_opencl_set_kernel_arg(devid, kernel, 0, sizeof(cl_mem), (void *)&dev_in);
  dt_opencl_set_kernel_arg(devid, kernel, 1, sizeof(cl_mem), (void *)&dev_out);
  dt_opencl_set_kernel_arg(devid, kernel, 2, sizeof(cl_mem), (void *)&dev_coeffs);
  if(ui)
  {
    dt_opencl_set_kernel_arg(devid, kernel, 3, sizeof(uint32_t), (void *)&filters);
    dt_opencl_set_kernel_arg(devid, kernel, 4, sizeof(uint32_t), (void *)&roi_out->x);
    dt_opencl_set_kernel_arg(devid, kernel, 5, sizeof(uint32_t), (void *)&roi_out->y);
  }
  err = dt_opencl_enqueue_kernel_2d(devid, kernel, sizes);
  if(err != CL_SUCCESS) goto error;
  dt_opencl_finish(devid);
  dt_opencl_release_mem_object(dev_coeffs);
  for(int k=0; k<3; k++)
    piece->pipe->processed_maximum[k] = d->coeffs[k] * piece->pipe->processed_maximum[k];
  return TRUE;

error:
  if (dev_coeffs != NULL) dt_opencl_release_mem_object(dev_coeffs);
  dt_print(DT_DEBUG_OPENCL, "[opencl_white_balance] couldn't enqueue kernel! %d\n", err);
  return FALSE;
}
#endif

void commit_params (struct dt_iop_module_t *self, dt_iop_params_t *p1, dt_dev_pixelpipe_t *pipe, dt_dev_pixelpipe_iop_t *piece)
{
  dt_iop_temperature_params_t *p = (dt_iop_temperature_params_t *)p1;
  dt_iop_temperature_data_t *d = (dt_iop_temperature_data_t *)piece->data;
  for(int k=0; k<3; k++) d->coeffs[k]  = p->coeffs[k];
}

void init_pipe (struct dt_iop_module_t *self, dt_dev_pixelpipe_t *pipe, dt_dev_pixelpipe_iop_t *piece)
{
  piece->data = malloc(sizeof(dt_iop_temperature_data_t));
  self->commit_params(self, self->default_params, pipe, piece);
}

void cleanup_pipe (struct dt_iop_module_t *self, dt_dev_pixelpipe_t *pipe, dt_dev_pixelpipe_iop_t *piece)
{
  free(piece->data);
  piece->data = NULL;
}

void gui_update (struct dt_iop_module_t *self)
{
  dt_iop_module_t *module = (dt_iop_module_t *)self;
  self->request_color_pick = 0;
  self->color_picker_box[0] = self->color_picker_box[1] = .25f;
  self->color_picker_box[2] = self->color_picker_box[3] = .75f;
  self->color_picker_point[0] = self->color_picker_point[1] = 0.5f;
  dt_iop_temperature_gui_data_t *g = (dt_iop_temperature_gui_data_t *)self->gui_data;
  dt_iop_temperature_params_t *p  = (dt_iop_temperature_params_t *)module->params;
  dt_iop_temperature_params_t *fp = (dt_iop_temperature_params_t *)module->factory_params;
  float temp, tint, mul[3];
  for(int k=0; k<3; k++) mul[k] = p->coeffs[k]/fp->coeffs[k];
  convert_rgb_to_k(mul, p->temp_out, &temp, &tint);

  dtgtk_slider_set_value(DTGTK_SLIDER(g->scale_k_out), p->temp_out);
  dtgtk_slider_set_value(DTGTK_SLIDER(g->scale_r), p->coeffs[0]);
  dtgtk_slider_set_value(DTGTK_SLIDER(g->scale_g), p->coeffs[1]);
  dtgtk_slider_set_value(DTGTK_SLIDER(g->scale_b), p->coeffs[2]);
  dtgtk_slider_set_value(DTGTK_SLIDER(g->scale_k), temp);
  dtgtk_slider_set_value(DTGTK_SLIDER(g->scale_tint), tint);
  if(fabsf(p->coeffs[0]-fp->coeffs[0]) + fabsf(p->coeffs[1]-fp->coeffs[1]) + fabsf(p->coeffs[2]-fp->coeffs[2]) < 0.01)
    gtk_combo_box_set_active(g->presets, 0);
  else
    gtk_combo_box_set_active(g->presets, -1);
  gtk_spin_button_set_value(g->finetune, 0);
}

void reload_defaults(dt_iop_module_t *module)
{
  // raw images need wb (to convert from uint16_t to float):
  if(module->dev->image->flags & DT_IMAGE_RAW)
  {
    module->default_enabled = 1;
    module->hide_enable_button = 1;
  }
  else module->default_enabled = 0;
  dt_iop_temperature_params_t tmp = (dt_iop_temperature_params_t)
  {
    5000.0, {1.0, 1.0, 1.0}
  };

  // get white balance coefficients, as shot
  char filename[1024];
  int ret=0;
  /* check if file is raw / hdr */
  if (! (module->dev->image->flags & DT_IMAGE_LDR))
  {
    dt_image_full_path(module->dev->image->id, filename, 1024);
    libraw_data_t *raw = libraw_init(0);
  
    ret = libraw_open_file(raw, filename);
    if(!ret)
    {
      for(int k=0; k<3; k++) tmp.coeffs[k] = raw->color.cam_mul[k];
      if(tmp.coeffs[0] <= 0.0)
      {
        for(int k=0; k<3; k++) tmp.coeffs[k] = raw->color.pre_mul[k];
      }
      if(tmp.coeffs[0] == 0 || tmp.coeffs[1] == 0 || tmp.coeffs[2] == 0)
      {
        // could not get useful info!
        tmp.coeffs[0] = tmp.coeffs[1] = tmp.coeffs[2] = 1.0f;
      }
      else
      {
        tmp.coeffs[0] /= tmp.coeffs[1];
        tmp.coeffs[2] /= tmp.coeffs[1];
        tmp.coeffs[1] = 1.0f;
      }
    }
    libraw_close(raw);
  }

  memcpy(module->params, &tmp, sizeof(dt_iop_temperature_params_t));
  memcpy(module->default_params, &tmp, sizeof(dt_iop_temperature_params_t));
}

void init_global(dt_iop_module_so_t *module)
{
  const int program = 2; // basic.cl, from programs.conf
  dt_iop_temperature_global_data_t *gd = (dt_iop_temperature_global_data_t *)malloc(sizeof(dt_iop_temperature_global_data_t));
  module->data = gd;
  gd->kernel_whitebalance_1ui = dt_opencl_create_kernel(program, "whitebalance_1ui");
  gd->kernel_whitebalance_4f  = dt_opencl_create_kernel(program, "whitebalance_4f");
}

void init (dt_iop_module_t *module)
{
  module->params = malloc(sizeof(dt_iop_temperature_params_t));
  module->default_params = malloc(sizeof(dt_iop_temperature_params_t));
<<<<<<< HEAD
  module->priority = 41; // module order created by iop_dependencies.py, do not edit!
=======
  module->priority = 43; // module order created by iop_dependencies.py, do not edit!
>>>>>>> e4912c6f
  module->params_size = sizeof(dt_iop_temperature_params_t);
  module->gui_data = NULL;
}

void cleanup (dt_iop_module_t *module)
{
  free(module->gui_data);
  module->gui_data = NULL;
  free(module->params);
  module->params = NULL;
}

void cleanup_global(dt_iop_module_so_t *module)
{
  dt_iop_temperature_global_data_t *gd = (dt_iop_temperature_global_data_t *)module->data;
  dt_opencl_free_kernel(gd->kernel_whitebalance_1ui);
  dt_opencl_free_kernel(gd->kernel_whitebalance_4f);
  free(module->data);
  module->data = NULL;
}

static void
gui_update_from_coeffs (dt_iop_module_t *self)
{
  dt_iop_temperature_gui_data_t *g = (dt_iop_temperature_gui_data_t *)self->gui_data;
  dt_iop_temperature_params_t *p  = (dt_iop_temperature_params_t *)self->params;
  dt_iop_temperature_params_t *fp = (dt_iop_temperature_params_t *)self->factory_params;
  // now get temp/tint from rgb. leave temp_out as it was:
  float temp, tint, mul[3];

  for(int k=0; k<3; k++) mul[k] = p->coeffs[k]/fp->coeffs[k];
  p->temp_out = dtgtk_slider_get_value(DTGTK_SLIDER(g->scale_k_out));
  convert_rgb_to_k(mul, p->temp_out, &temp, &tint);

  darktable.gui->reset = 1;
  dtgtk_slider_set_value(DTGTK_SLIDER(g->scale_k),    temp);
  dtgtk_slider_set_value(DTGTK_SLIDER(g->scale_tint), tint);
  dtgtk_slider_set_value(DTGTK_SLIDER(g->scale_r), p->coeffs[0]);
  dtgtk_slider_set_value(DTGTK_SLIDER(g->scale_g), p->coeffs[1]);
  dtgtk_slider_set_value(DTGTK_SLIDER(g->scale_b), p->coeffs[2]);
  darktable.gui->reset = 0;
}


static gboolean
expose (GtkWidget *widget, GdkEventExpose *event, dt_iop_module_t *self)
{
  // capture gui color picked event.
  if(darktable.gui->reset) return FALSE;
  if(self->picked_color_max[0] < self->picked_color_min[0]) return FALSE;
  if(!self->request_color_pick) return FALSE;
  static float old[3] = {0, 0, 0};
  const float *grayrgb = self->picked_color;
  if(grayrgb[0] == old[0] && grayrgb[1] == old[1] && grayrgb[2] == old[2]) return FALSE;
  for(int k=0; k<3; k++) old[k] = grayrgb[k];
  dt_iop_temperature_params_t *p = (dt_iop_temperature_params_t *)self->params;
  for(int k=0; k<3; k++) p->coeffs[k] = 1.0/(0.01 + grayrgb[k]);
  float len = 0.0, lenc = 0.0f;
  for(int k=0; k<3; k++) len  += grayrgb[k]*grayrgb[k];
  for(int k=0; k<3; k++) lenc += grayrgb[k]*grayrgb[k]*p->coeffs[k]*p->coeffs[k];
  if(lenc > 0.0001f) for(int k=0; k<3; k++) p->coeffs[k] *= sqrtf(len/lenc);
  // normalize green:
  p->coeffs[0] /= p->coeffs[1];
  p->coeffs[2] /= p->coeffs[1];
  p->coeffs[1] = 1.0;
  for(int k=0; k<3; k++) p->coeffs[k] = fmaxf(0.0f, fminf(8.0, p->coeffs[k]));
  gui_update_from_coeffs(self);
  dt_dev_add_history_item(darktable.develop, self, TRUE);
  return FALSE;
}

void gui_init (struct dt_iop_module_t *self)
{
  self->gui_data = malloc(sizeof(dt_iop_temperature_gui_data_t));
  dt_iop_temperature_gui_data_t *g = (dt_iop_temperature_gui_data_t *)self->gui_data;
  dt_iop_temperature_params_t *p = (dt_iop_temperature_params_t*)self->default_params;

  self->request_color_pick = 0;
  self->widget = GTK_WIDGET(gtk_vbox_new(FALSE, 0));
  g_signal_connect(G_OBJECT(self->widget), "expose-event", G_CALLBACK(expose), self);
  GtkBox *hbox  = GTK_BOX(gtk_hbox_new(FALSE, 0));

  GtkBox *vbox = GTK_BOX(gtk_vbox_new(TRUE, DT_GUI_IOP_MODULE_CONTROL_SPACING));

  g->scale_tint  = DTGTK_SLIDER(dtgtk_slider_new_with_range(DARKTABLE_SLIDER_BAR,0.1, 8.0, .001,1.0,3));
  g->scale_k     = DTGTK_SLIDER(dtgtk_slider_new_with_range(DARKTABLE_SLIDER_BAR,DT_IOP_LOWEST_TEMPERATURE, DT_IOP_HIGHEST_TEMPERATURE, 10.,5000.0,0));
  g->scale_k_out = DTGTK_SLIDER(dtgtk_slider_new_with_range(DARKTABLE_SLIDER_BAR,DT_IOP_LOWEST_TEMPERATURE, DT_IOP_HIGHEST_TEMPERATURE, 10.,5000.0,0));
  g->scale_r     = DTGTK_SLIDER(dtgtk_slider_new_with_range(DARKTABLE_SLIDER_BAR,0.0, 8.0, .001,p->coeffs[0],3));
  g->scale_g     = DTGTK_SLIDER(dtgtk_slider_new_with_range(DARKTABLE_SLIDER_BAR,0.0, 8.0, .001,p->coeffs[1],3));
  g->scale_b     = DTGTK_SLIDER(dtgtk_slider_new_with_range(DARKTABLE_SLIDER_BAR,0.0, 8.0, .001,p->coeffs[2],3));
  dtgtk_slider_set_label(g->scale_tint,_("tint"));
  dtgtk_slider_set_label(g->scale_k,_("temperature in"));
  dtgtk_slider_set_unit(g->scale_k,"K");
  dtgtk_slider_set_label(g->scale_k_out,_("temperature out"));
  dtgtk_slider_set_unit(g->scale_k_out,"K");
  dtgtk_slider_set_label(g->scale_r,_("red"));
  dtgtk_slider_set_label(g->scale_g,_("green"));
  dtgtk_slider_set_label(g->scale_b,_("blue"));

  gtk_box_pack_start(GTK_BOX(self->widget), GTK_WIDGET(vbox), TRUE, TRUE, 5);
  gtk_box_pack_start(GTK_BOX(vbox), GTK_WIDGET(g->scale_tint), TRUE, TRUE, 0);
  gtk_box_pack_start(GTK_BOX(vbox), GTK_WIDGET(g->scale_k), TRUE, TRUE, 0);
  gtk_box_pack_start(GTK_BOX(vbox), GTK_WIDGET(g->scale_k_out), TRUE, TRUE, 0);

  gtk_box_pack_start(GTK_BOX(self->widget), gtk_hseparator_new(), FALSE, FALSE, 5);

  vbox = GTK_BOX(gtk_vbox_new(TRUE, DT_GUI_IOP_MODULE_CONTROL_SPACING));
  gtk_box_pack_start(GTK_BOX(self->widget), GTK_WIDGET(vbox), TRUE, TRUE, 5);
  gtk_box_pack_start(GTK_BOX(vbox), GTK_WIDGET(g->scale_r), TRUE, TRUE, 0);
  gtk_box_pack_start(GTK_BOX(vbox), GTK_WIDGET(g->scale_g), TRUE, TRUE, 0);
  gtk_box_pack_start(GTK_BOX(vbox), GTK_WIDGET(g->scale_b), TRUE, TRUE, 0);

  gtk_box_pack_start(GTK_BOX(self->widget), gtk_hseparator_new(), FALSE, FALSE, 5);
  gtk_box_pack_start(GTK_BOX(self->widget), GTK_WIDGET(hbox), TRUE, TRUE, 0);

  g->presets = GTK_COMBO_BOX(gtk_combo_box_new_text());
  gtk_combo_box_append_text(g->presets, _("camera white balance"));
  gtk_combo_box_append_text(g->presets, _("spot white balance"));
  gtk_combo_box_append_text(g->presets, _("passthrough"));
  g->preset_cnt = 3;
  const char *wb_name = NULL;
  char makermodel[1024];
  char *model = makermodel;
  dt_colorspaces_get_makermodel_split(makermodel, 1024, &model, self->dev->image->exif_maker, self->dev->image->exif_model);
  if(!dt_image_is_ldr(self->dev->image)) for(int i=0; i<wb_preset_count; i++)
    {
      if(g->preset_cnt >= 50) break;
      if(!strcmp(wb_preset[i].make,  makermodel) &&
          !strcmp(wb_preset[i].model, model))
      {
        if(!wb_name || strcmp(wb_name, wb_preset[i].name))
        {
          wb_name = wb_preset[i].name;
          gtk_combo_box_append_text(g->presets, _(wb_preset[i].name));
          g->preset_num[g->preset_cnt++] = i;
        }
      }
    }
  gtk_box_pack_start(hbox, GTK_WIDGET(g->presets), TRUE, TRUE, 5);

  g->finetune = GTK_SPIN_BUTTON(gtk_spin_button_new_with_range(-9, 9, 1));
  gtk_spin_button_set_value (g->finetune, 0);
  gtk_spin_button_set_digits(g->finetune, 0);
  gtk_box_pack_start(hbox, GTK_WIDGET(g->finetune), FALSE, FALSE, 0);
  g_object_set(G_OBJECT(g->finetune), "tooltip-text", _("fine tune white balance preset"), (char *)NULL);

  self->gui_update(self);

  g_signal_connect (G_OBJECT (g->scale_tint), "value-changed",
                    G_CALLBACK (tint_callback), self);
  g_signal_connect (G_OBJECT (g->scale_k), "value-changed",
                    G_CALLBACK (temp_callback), self);
  g_signal_connect (G_OBJECT (g->scale_k_out), "value-changed",
                    G_CALLBACK (temp_out_callback), self);
  g_signal_connect (G_OBJECT (g->scale_r), "value-changed",
                    G_CALLBACK (rgb_callback), self);
  g_signal_connect (G_OBJECT (g->scale_g), "value-changed",
                    G_CALLBACK (rgb_callback), self);
  g_signal_connect (G_OBJECT (g->scale_b), "value-changed",
                    G_CALLBACK (rgb_callback), self);
  g_signal_connect (G_OBJECT (g->presets), "changed",
                    G_CALLBACK (presets_changed), self);
  g_signal_connect (G_OBJECT (g->finetune), "value-changed",
                    G_CALLBACK (finetune_changed), self);
}

void gui_cleanup(struct dt_iop_module_t *self)
{
  self->request_color_pick = 0;
  free(self->gui_data);
  self->gui_data = NULL;
}

static void
temp_changed(dt_iop_module_t *self)
{
  dt_iop_temperature_gui_data_t *g = (dt_iop_temperature_gui_data_t *)self->gui_data;
  dt_iop_temperature_params_t *p  = (dt_iop_temperature_params_t *)self->params;
  dt_iop_temperature_params_t *fp = (dt_iop_temperature_params_t *)self->factory_params;

  const float temp_out = dtgtk_slider_get_value(DTGTK_SLIDER(g->scale_k_out));
  const float temp_in  = dtgtk_slider_get_value(DTGTK_SLIDER(g->scale_k));
  const float tint     = dtgtk_slider_get_value(DTGTK_SLIDER(g->scale_tint));

  float original_temperature_rgb[3], intended_temperature_rgb[3];
  convert_k_to_rgb (temp_in,  original_temperature_rgb);
  convert_k_to_rgb (temp_out, intended_temperature_rgb);

  p->temp_out = temp_out;
  p->coeffs[0] = fp->coeffs[0] *        intended_temperature_rgb[0] / original_temperature_rgb[0];
  p->coeffs[1] = fp->coeffs[1] * tint * intended_temperature_rgb[1] / original_temperature_rgb[1];
  p->coeffs[2] = fp->coeffs[2] *        intended_temperature_rgb[2] / original_temperature_rgb[2];
  // normalize:
  p->coeffs[0] /= p->coeffs[1];
  p->coeffs[2] /= p->coeffs[1];
  p->coeffs[1] = 1.0f;

  darktable.gui->reset = 1;
  dtgtk_slider_set_value(g->scale_r, p->coeffs[0]);
  dtgtk_slider_set_value(g->scale_g, p->coeffs[1]);
  dtgtk_slider_set_value(g->scale_b, p->coeffs[2]);
  darktable.gui->reset = 0;
  dt_dev_add_history_item(darktable.develop, self, TRUE);
}

static void
tint_callback (GtkDarktableSlider *slider, gpointer user_data)
{
  dt_iop_module_t *self = (dt_iop_module_t *)user_data;
  if(self->dt->gui->reset) return;
  temp_changed(self);
  dt_iop_temperature_gui_data_t *g = (dt_iop_temperature_gui_data_t *)self->gui_data;
  gtk_combo_box_set_active(g->presets, -1);
}

static void
temp_callback (GtkDarktableSlider *slider, gpointer user_data)
{
  dt_iop_module_t *self = (dt_iop_module_t *)user_data;
  if(self->dt->gui->reset) return;
  temp_changed(self);
  dt_iop_temperature_gui_data_t *g = (dt_iop_temperature_gui_data_t *)self->gui_data;
  gtk_combo_box_set_active(g->presets, -1);
}

static void
temp_out_callback (GtkDarktableSlider *slider, gpointer user_data)
{
  dt_iop_module_t *self = (dt_iop_module_t *)user_data;
  if(self->dt->gui->reset) return;
  temp_changed(self);
  dt_iop_temperature_gui_data_t *g = (dt_iop_temperature_gui_data_t *)self->gui_data;
  gtk_combo_box_set_active(g->presets, -1);
}

static void
rgb_callback (GtkDarktableSlider *slider, gpointer user_data)
{
  dt_iop_module_t *self = (dt_iop_module_t *)user_data;
  if(self->dt->gui->reset) return;
  dt_iop_temperature_gui_data_t *g = (dt_iop_temperature_gui_data_t *)self->gui_data;
  dt_iop_temperature_params_t *p = (dt_iop_temperature_params_t *)self->params;
  const float value = dtgtk_slider_get_value( slider );
  if     (slider == DTGTK_SLIDER(g->scale_r)) p->coeffs[0] = value;
  else if(slider == DTGTK_SLIDER(g->scale_g)) p->coeffs[1] = value;
  else if(slider == DTGTK_SLIDER(g->scale_b)) p->coeffs[2] = value;

  gui_update_from_coeffs(self);
  dt_dev_add_history_item(darktable.develop, self, TRUE);
  gtk_combo_box_set_active(g->presets, -1);
}

static void
apply_preset(dt_iop_module_t *self)
{
  self->request_color_pick = 0;
  if(self->dt->gui->reset) return;
  dt_iop_temperature_gui_data_t *g = (dt_iop_temperature_gui_data_t *)self->gui_data;
  dt_iop_temperature_params_t *p  = (dt_iop_temperature_params_t *)self->params;
  dt_iop_temperature_params_t *fp = (dt_iop_temperature_params_t *)self->factory_params;
  const int tune = gtk_spin_button_get_value(g->finetune);
  const int pos = gtk_combo_box_get_active(g->presets);
  switch(pos)
  {
    case -1: // just un-setting.
      return;
    case 0: // camera wb
      for(int k=0; k<3; k++) p->coeffs[k] = fp->coeffs[k];
      break;
    case 1: // spot wb, exposure callback will set p->coeffs.
      for(int k=0; k<3; k++) p->coeffs[k] = fp->coeffs[k];
      dt_iop_request_focus(self);
      self->request_color_pick = 1;
      break;
    case 2: // passthrough mode, raw data
      for(int k=0; k<3; k++) p->coeffs[k] = 1.0;
      break;
    default:
      for(int i=g->preset_num[pos]; i<wb_preset_count; i++)
      {
        char makermodel[1024];
        char *model = makermodel;
        dt_colorspaces_get_makermodel_split(makermodel, 1024, &model, self->dev->image->exif_maker, self->dev->image->exif_model);
        if(!strcmp(wb_preset[i].make,  makermodel) &&
            !strcmp(wb_preset[i].model, model) && wb_preset[i].tuning == tune)
        {
          for(int k=0; k<3; k++) p->coeffs[k] = wb_preset[i].channel[k];
          break;
        }
      }
      break;
  }
  if(self->off) gtk_toggle_button_set_active(GTK_TOGGLE_BUTTON(self->off), 1);
  gui_update_from_coeffs(self);
  dt_dev_add_history_item(darktable.develop, self, TRUE);
}

static void
presets_changed (GtkComboBox *widget, gpointer user_data)
{
  dt_iop_module_t *self = (dt_iop_module_t *)user_data;
  apply_preset(self);
  const int pos = gtk_combo_box_get_active(widget);
  dt_iop_temperature_gui_data_t *g = (dt_iop_temperature_gui_data_t *)self->gui_data;
  gtk_widget_set_sensitive(GTK_WIDGET(g->finetune), pos > 2);
  // TODO: get preset finetunings and insert in combobox
  // gtk_spin_button_set_(g->finetune, 0);
}

static void
finetune_changed (GtkSpinButton *widget, gpointer user_data)
{
  apply_preset((dt_iop_module_t *)user_data);
}

// kate: tab-indents: off; indent-width 2; replace-tabs on; indent-mode cstyle; remove-trailing-space on;<|MERGE_RESOLUTION|>--- conflicted
+++ resolved
@@ -370,11 +370,7 @@
 {
   module->params = malloc(sizeof(dt_iop_temperature_params_t));
   module->default_params = malloc(sizeof(dt_iop_temperature_params_t));
-<<<<<<< HEAD
   module->priority = 41; // module order created by iop_dependencies.py, do not edit!
-=======
-  module->priority = 43; // module order created by iop_dependencies.py, do not edit!
->>>>>>> e4912c6f
   module->params_size = sizeof(dt_iop_temperature_params_t);
   module->gui_data = NULL;
 }
